// Copyright (c) 2013, Google Inc. Please see the AUTHORS file for details.
// All rights reserved. Use of this source code is governed by a BSD-style
// license that can be found in the LICENSE file.

library spark;

import 'dart:async';
import 'dart:convert' show JSON;
import 'dart:html' hide File;

import 'package:chrome/chrome_app.dart' as chrome;
import 'package:intl/intl.dart';
import 'package:logging/logging.dart';
import 'package:path/path.dart' as path;
import 'package:spark_widgets/spark_status/spark_status.dart';

import 'lib/ace.dart';
import 'lib/actions.dart';
import 'lib/analytics.dart' as analytics;
import 'lib/apps/app_utils.dart';
import 'lib/builder.dart';
import 'lib/dart/dart_builder.dart';
import 'lib/editors.dart';
import 'lib/editor_area.dart';
import 'lib/event_bus.dart';
import 'lib/json/json_builder.dart';
import 'lib/jobs.dart';
import 'lib/launch.dart';
import 'lib/mobile/deploy.dart';
import 'lib/package_mgmt/pub.dart';
import 'lib/package_mgmt/bower.dart';
import 'lib/platform_info.dart';
import 'lib/preferences.dart' as preferences;
import 'lib/services.dart';
import 'lib/scm.dart';
import 'lib/templates.dart';
import 'lib/tests.dart';
import 'lib/utils.dart';
import 'lib/ui/files_controller.dart';
import 'lib/ui/polymer/commit_message_view/commit_message_view.dart';
import 'lib/utils.dart' as utils;
import 'lib/webstore_client.dart';
import 'lib/workspace.dart' as ws;
import 'lib/workspace_utils.dart' as ws_utils;
import 'test/all.dart' as all_tests;

import 'spark_model.dart';

analytics.Tracker _analyticsTracker = new analytics.NullTracker();
final NumberFormat _nf = new NumberFormat.decimalPattern();

/**
 * Returns true if app.json contains a test-mode entry set to true. If app.json
 * does not exit, it returns true.
 */
Future<bool> isTestMode() {
  final String url = chrome.runtime.getURL('app.json');
  return HttpRequest.getString(url).then((String contents) {
    bool result = true;
    try {
      Map info = JSON.decode(contents);
      result = info['test-mode'];
    } catch (exception, stackTrace) {
      // If JSON is invalid, assume test mode.
      result = true;
    }
    return result;
  }).catchError((e) {
    return true;
  });
}

/**
 * Create a [Zone] that logs uncaught exceptions.
 */
Zone createSparkZone() {
  var errorHandler = (self, parent, zone, error, stackTrace) {
    _handleUncaughtException(error, stackTrace);
  };
  var specification = new ZoneSpecification(handleUncaughtError: errorHandler);
  return Zone.current.fork(specification: specification);
}

abstract class Spark
    extends SparkModel
    implements AceManagerDelegate, Notifier {

  /// The Google Analytics app ID for Spark.
  static final _ANALYTICS_ID = 'UA-45578231-1';

  final bool _developerMode;

  Services services;
  final JobManager jobManager = new JobManager();
  SparkStatus statusComponent;

  AceManager _aceManager;
  ThemeManager _aceThemeManager;
  KeyBindingManager _aceKeysManager;
  ws.Workspace _workspace;
  ScmManager scmManager;
  EditorManager _editorManager;
  EditorArea _editorArea;
  LaunchManager _launchManager;
  PubManager _pubManager;
  BowerManager _bowerManager;
  ActionManager _actionManager;
  ProjectLocationManager projectLocationManager;

  EventBus _eventBus;

  FilesController _filesController;

  // Extensions of files that will be shown as text.
  Set<String> _textFileExtensions = new Set.from(
      ['.cmake', '.gitignore', '.prefs', '.txt']);

  Spark(this._developerMode) {
    document.title = appName;
  }

  /**
   * The main initialization sequence.
   *
   * Uses [querySelector] to extract HTML elements from the underlying
   * [document], so it should be called only after all those elements become
   * available. In particular with Polymer, that means when the Polymer custom
   * elements in the [document] become upgraded, which is indicated by the
   * [Polymer.onReady] event.
   */
  Future init() {
    initEventBus();

    initAnalytics();

    initWorkspace();
    initPackageManagers();
    initServices();
    initScmManager();

    createEditorComponents();
    initEditorArea();
    initEditorManager();

    createActions();

    initFilesController();

    initToolbar();
    buildMenu();
    initSplitView();
    initSaveStatusListener();

    initLaunchManager();

    window.onFocus.listen((Event e) {
      // When the user switch to an other application, he might change the
      // content of the workspace from other applications. For that reason, when
      // the user switch back to Spark, we want to check whether the content of
      // the workspace changed.
      _refreshOpenFiles();
    });

    // Add various builders.
    addBuilder(new DartBuilder(this.services));
    addBuilder(new JsonBuilder());

    return restoreWorkspace().then((_) => restoreLocationManager());
  }

  //
  // SparkModel interface:
  //

  bool get developerMode => _developerMode;

  AceManager get aceManager => _aceManager;
  ThemeManager get aceThemeManager => _aceThemeManager;
  KeyBindingManager get aceKeysManager => _aceKeysManager;
  ws.Workspace get workspace => _workspace;
  EditorManager get editorManager => _editorManager;
  EditorArea get editorArea => _editorArea;
  LaunchManager get launchManager => _launchManager;
  PubManager get pubManager => _pubManager;
  BowerManager get bowerManager => _bowerManager;
  ActionManager get actionManager => _actionManager;

  EventBus get eventBus => _eventBus;

  preferences.PreferenceStore get localPrefs => preferences.localStore;
  preferences.PreferenceStore get syncPrefs => preferences.syncStore;

  //
  // - End SparkModel interface.
  //

  String get appName => utils.i18n('app_name');

  String get appVersion => chrome.runtime.getManifest()['version'];

  /**
   * Get the currently selected [Resource].
   */
  ws.Resource get currentResource => focusManager.currentResource;

  /**
   * Get the [File] currently being edited.
   */
  ws.File get currentEditedFile => focusManager.currentEditedFile;

  /**
   * Get the currently selected [Project].
   */
  ws.Project get currentProject => focusManager.currentProject;

  // TODO(ussuri): The below two methods are a temporary means to make Spark
  // reusable in SparkPolymer. Once the switch to Polymer is complete, they
  // will go away.

  /**
   * Should extract a UI Element from the underlying DOM. This method
   * is overwritten in SparkPolymer, which encapsulates the UI in a top-level
   * Polymer widget, rather than the top-level document's DOM.
   */
  Element getUIElement(String selectors) =>
      document.querySelector(selectors);

  /**
   * Should extract a dialog Element from the underlying UI's DOM. This is
   * different from [getUIElement] in that it's not currently overridden in
   * SparkPolymer.
   */
  Element getDialogElement(String selectors) =>
      document.querySelector(selectors);

  SparkDialog createDialog(Element dialogElement);

  //
  // Parts of init():
  //

  void initServices() {
    services = new Services(this.workspace, _pubManager);
  }

  void initEventBus() {
    _eventBus = new EventBus();
    _eventBus.onEvent(BusEventType.ERROR_MESSAGE).listen(
        (ErrorMessageBusEvent event) {
      showErrorMessage(event.title, event.error.toString());
    });
  }

  void initAnalytics() {
    // Init the analytics tracker and send a page view for the main page.
    analytics.getService('Spark').then((service) {
      _analyticsTracker = service.getTracker(_ANALYTICS_ID);
      _analyticsTracker.sendAppView('main');
    });

    // Track logged exceptions.
    Logger.root.onRecord.listen((LogRecord r) {
      if (!developerMode && r.level <= Level.INFO) return;

      print(r.toString() + (r.error != null ? ', ${r.error}' : ''));

      if (r.level >= Level.SEVERE) {
        _handleUncaughtException(r.error, r.stackTrace);
      }
    });
  }

  void initWorkspace() {
    _workspace = new ws.Workspace(localPrefs, jobManager);
  }

  void initScmManager() {
    scmManager = new ScmManager(_workspace);
  }

  void initLaunchManager() {
    _launchManager = new LaunchManager(_workspace, services, pubManager);
  }

  void initPackageManagers() {
    _pubManager = new PubManager(workspace);
    _bowerManager = new BowerManager(workspace);
  }

  void createEditorComponents() {
    _aceManager = new AceManager(new DivElement(), this, services, localPrefs);
    _aceThemeManager = new ThemeManager(
        aceManager, syncPrefs, getUIElement('#changeTheme .settings-label'));
    _aceKeysManager = new KeyBindingManager(
        aceManager, syncPrefs, getUIElement('#changeKeys .settings-label'));
    _editorManager = new EditorManager(
        workspace, aceManager, localPrefs, eventBus, services);
    _editorArea = new EditorArea(querySelector('#editorArea'), editorManager,
        _workspace, allowsLabelBar: true);

    syncPrefs.getValue('textFileExtensions').then((String value) {
      if (value != null) {
        _textFileExtensions.addAll(JSON.decode(value));
      }
    });
  }

  void initEditorManager() {
    editorManager.loaded.then((_) {
      List<ws.Resource> files = editorManager.files.toList();
      editorManager.files.forEach((file) {
        editorArea.selectFile(file, forceOpen: true, switchesTab: false,
            replaceCurrent: false);
      });
      localPrefs.getValue('lastFileSelection').then((String fileUuid) {
        if (editorArea.tabs.isEmpty) return;
        if (fileUuid == null) {
          editorArea.tabs[0].select();
          return;
        }
        ws.Resource resource = workspace.restoreResource(fileUuid);
        if (resource == null) {
          editorArea.tabs[0].select();
          return;
        }
        _selectResource(resource);
      });
    });
  }

  void initEditorArea() {
    editorArea.onSelected.listen((EditorTab tab) {
      // We don't change the selection when the file was already selected
      // otherwise, it would break multi-selection (#260).
      if (!_filesController.isFileSelected(tab.file)) {
        _filesController.selectFile(tab.file);
      }
      localPrefs.setValue('lastFileSelection', tab.file.uuid);
      focusManager.setEditedFile(tab.file);
    });
  }

  void initFilesController() {
    _filesController = new FilesController(
        workspace, actionManager, scmManager, eventBus,
        querySelector('#file-item-context-menu'),
        querySelector('#fileViewArea'));
    eventBus.onEvent(BusEventType.FILES_CONTROLLER__SELECTION_CHANGED)
        .listen((FilesControllerSelectionChangedEvent event) {
      focusManager.setCurrentResource(event.resource);
      if (event.resource is ws.File) {
        _selectInEditor(
            event.resource,
            forceOpen: event.forceOpen,
            replaceCurrent: event.replaceCurrent,
            switchesTab: event.switchesTab);
      }
    });
    eventBus.onEvent(BusEventType.FILES_CONTROLLER__PERSIST_TAB)
        .listen((FilesControllerPersistTabEvent event) {
      editorArea.persistTab(event.file);
    });
  }

  void initSplitView() {
    // Overridden in spark_polymer.dart.
  }

  void initSaveStatusListener() {
    // Overridden in spark_polymer.dart.
  }

  void createActions() {
    _actionManager = new ActionManager();

    actionManager.registerAction(new NextMarkerAction(this));
    actionManager.registerAction(new PrevMarkerAction(this));
    actionManager.registerAction(new FileOpenAction(this));
    actionManager.registerAction(new FileNewAction(this, getDialogElement('#fileNewDialog')));
    actionManager.registerAction(new FolderNewAction(this, getDialogElement('#folderNewDialog')));
    actionManager.registerAction(new FolderOpenAction(this));
    actionManager.registerAction(new NewProjectAction(this, getDialogElement('#newProjectDialog')));
    actionManager.registerAction(new FileSaveAction(this));
    actionManager.registerAction(new PubGetAction(this));
    actionManager.registerAction(new PubUpgradeAction(this));
    actionManager.registerAction(new BowerGetAction(this));
    actionManager.registerAction(new BowerUpgradeAction(this));
    actionManager.registerAction(new ApplicationRunAction(this));
    actionManager.registerAction(new ApplicationPushAction(this, getDialogElement('#pushDialog')));
    actionManager.registerAction(new CompileDartAction(this));
    actionManager.registerAction(new GitCloneAction(this, getDialogElement("#gitCloneDialog")));
    actionManager.registerAction(new GitPullAction(this));
    actionManager.registerAction(new GitBranchAction(this, getDialogElement("#gitBranchDialog")));
    actionManager.registerAction(new GitCheckoutAction(this, getDialogElement("#gitCheckoutDialog")));
    actionManager.registerAction(new GitResolveConflictsAction(this));
    actionManager.registerAction(new GitCommitAction(this, getDialogElement("#gitCommitDialog")));
    actionManager.registerAction(new GitRevertChangesAction(this));
    actionManager.registerAction(new GitPushAction(this, getDialogElement("#gitPushDialog")));
    actionManager.registerAction(new RunTestsAction(this));
    actionManager.registerAction(new SettingsAction(this, getDialogElement('#settingsDialog')));
    actionManager.registerAction(new AboutSparkAction(this, getDialogElement('#aboutDialog')));
    actionManager.registerAction(new FileRenameAction(this, getDialogElement('#renameDialog')));
    actionManager.registerAction(new ResourceRefreshAction(this));
    // The top-level 'Close' action is removed for now: #1037.
    //actionManager.registerAction(new ResourceCloseAction(this));
    actionManager.registerAction(new TabCloseAction(this));
    actionManager.registerAction(new TabPreviousAction(this));
    actionManager.registerAction(new TabNextAction(this));
    actionManager.registerAction(new SpecificTabAction(this));
    actionManager.registerAction(new TabLastAction(this));
    actionManager.registerAction(new FileExitAction(this));
    actionManager.registerAction(new WebStorePublishAction(this, getDialogElement('#webStorePublishDialog')));
    actionManager.registerAction(new SearchAction(this));
    actionManager.registerAction(new FormatAction(this));
    actionManager.registerAction(new FocusMainMenuAction(this));
    actionManager.registerAction(new ImportFileAction(this));
    actionManager.registerAction(new ImportFolderAction(this));
    actionManager.registerAction(new FileDeleteAction(this));
    actionManager.registerAction(new PropertiesAction(this, getDialogElement("#propertiesDialog")));
    actionManager.registerAction(new GetDeclarationAction(this));

    actionManager.registerKeyListener();
  }

  void initToolbar() {
    // Overridden in spark_polymer.dart.
  }

  void buildMenu() {
  }

  Future restoreWorkspace() {
    return workspace.restore().then((value) {
      if (workspace.getFiles().length == 0) {
        // No files, just focus the editor.
        aceManager.focus();
      }
    });
  }

  Future restoreLocationManager() {
    return ProjectLocationManager.restoreManager(localPrefs, workspace)
        .then((manager) {
      projectLocationManager = manager;
    });
  }

  //
  // - End parts of init().
  //

  void addBuilder(Builder builder) {
    workspace.builderManager.builders.add(builder);
  }

  Future openFile() {
    chrome.ChooseEntryOptions options = new chrome.ChooseEntryOptions(
        type: chrome.ChooseEntryType.OPEN_WRITABLE_FILE);
    return chrome.fileSystem.chooseEntry(options).then((chrome.ChooseEntryResult res) {
      chrome.ChromeFileEntry entry = res.entry;

      if (entry != null) {
        workspace.link(new ws.FileRoot(entry)).then((ws.Resource file) {
          _selectResource(file);
          _aceManager.focus();
          workspace.save();
        });
      }
    });
  }

  Future openFolder() {
    return _selectFolder().then((chrome.DirectoryEntry entry) {
      if (entry != null) {
        _OpenFolderJob job = new _OpenFolderJob(entry, this);
        jobManager.schedule(job);
      }
    });
  }

  void showSuccessMessage(String message) {
    statusComponent.temporaryMessage = message;
  }

  SparkDialog _errorDialog;

  void showMessage(String title, String message) {
    showErrorMessage(title, message);
  }

<<<<<<< HEAD
  // Implemented in a sub-class.
  void unveil() { }
=======
  void unveil() {
    if (developerMode) {
      RunTestsAction action = actionManager.getAction('run-tests');
      action.checkForTestListener();
    }
  }

  Editor getCurrentEditor() {
    ws.File file = editorManager.currentFile;
    for (Editor editor in editorManager.editors) {
      if (editor.file == file) return editor;
    }
    return null;
  }
>>>>>>> 2e75cb03

  Editor getCurrentEditor() {
    ws.File file = editorManager.currentFile;
    for (Editor editor in editorManager.editors) {
      if (editor.file == file) return editor;
    }
    return null;
  }

  /**
   * Show a model error dialog.
   */
  void showErrorMessage(String title, String message) {
    if (_errorDialog == null) {
      _errorDialog = createDialog(getDialogElement('#errorDialog'));
      _errorDialog.element.querySelector("[primary]").onClick.listen(_hideBackdropOnClick);
    }

    _errorDialog.element.querySelector('#errorTitle').text = title;
    Element container = _errorDialog.element.querySelector('#errorMessage');
    container.children.clear();
    var lines = message.split('\n');
    for(String line in lines) {
      Element lineElement = new Element.p();
      lineElement.text = line;
      container.children.add(lineElement);
    }

    _errorDialog.show();
  }

  SparkDialog _progressDialog;

  void showProgressDialog(String selector) {
    _progressDialog = createDialog(getDialogElement('${selector}'));
    _progressDialog.show();
  }

  void hideProgressDialog() {
    _progressDialog.hide();
    _progressDialog = null;
  }

  void _hideBackdropOnClick(MouseEvent event) {
    querySelector("#modalBackdrop").style.display = "none";
  }

  SparkDialog _publishedAppDialog;

  void showPublishedAppDialog(String appID) {
    if (_publishedAppDialog == null) {
      _publishedAppDialog = createDialog(getDialogElement('#webStorePublishedDialog'));
      _publishedAppDialog.element.querySelector("[primary]").onClick.listen(_hideBackdropOnClick);
      _publishedAppDialog.element.querySelector("#webStorePublishedAction").onClick.listen((MouseEvent event) {
        window.open('https://chrome.google.com/webstore/detail/${appID}',
            '_blank');
        _hideBackdropOnClick(event);
      });
    }
    _publishedAppDialog.show();
  }

  SparkDialog _uploadedAppDialog;

  void showUploadedAppDialog(String appID) {
    if (_uploadedAppDialog == null) {
      _uploadedAppDialog = createDialog(getDialogElement('#webStoreUploadedDialog'));
      _uploadedAppDialog.element.querySelector("[primary]").onClick.listen(_hideBackdropOnClick);
      _uploadedAppDialog.element.querySelector("#webStoreUploadedAction").onClick.listen((MouseEvent event) {
        window.open('https://chrome.google.com/webstore/developer/edit/${appID}',
            '_blank');
        _hideBackdropOnClick(event);
      });
    }
    _uploadedAppDialog.show();
  }

  SparkDialog _okCancelDialog;
  Completer<bool> _okCancelCompleter;

  Future<bool> askUserOkCancel(String message, {String okButtonLabel: 'OK'}) {
    if (_okCancelDialog == null) {
      _okCancelDialog = createDialog(getDialogElement('#okCancelDialog'));
      _okCancelDialog.element.querySelector('#okText').onClick.listen((_) {
        if (_okCancelCompleter != null) {
          _okCancelCompleter.complete(true);
          _okCancelCompleter = null;
        }
      });
      _okCancelDialog.element.on['opened'].listen((event) {
        if (event.detail == false) {
          if (_okCancelCompleter != null) {
            _okCancelCompleter.complete(false);
            _okCancelCompleter = null;
          }
        }
      });
    }

    _okCancelDialog.element.querySelector('#okCancelMessage').text = message;
    _okCancelDialog.element.querySelector('#okText').text = okButtonLabel;

    _okCancelCompleter = new Completer();
    _okCancelDialog.show();
    return _okCancelCompleter.future;
  }

  void setGitSettingsResetDoneVisible(bool enabled) {
    getUIElement('#gitResetSettingsDone').hidden = !enabled;
  }

  List<ws.Resource> _getSelection() => _filesController.getSelection();

  ws.Folder _getFolder([List<ws.Resource> resources]) {
    if (resources != null && resources.isNotEmpty) {
      if (resources.first.isFile) {
        return resources.first.parent;
      } else {
        return resources.first;
      }
    } else {
      if (focusManager.currentResource != null) {
        ws.Resource resource = focusManager.currentResource;
        if (resource.isFile) {
          if (resource.project != null) {
            return resource.parent;
          }
        } else {
          return resource;
        }
      }
    }
    return null;
  }

  void _closeOpenEditor(ws.Resource resource) {
    if (resource is ws.File &&  editorManager.isFileOpened(resource)) {
      editorArea.closeFile(resource);
    }
  }

  /**
   * Refreshes the file name on an opened editor tab.
   */
  void _renameOpenEditor(ws.Resource renamedResource) {
    if (renamedResource is ws.File && editorManager.isFileOpened(renamedResource)) {
      editorArea.renameFile(renamedResource);
    }
  }

  void _selectResource(ws.Resource resource) {
    if (resource.isFile) {
      editorArea.selectFile(
          resource, forceOpen: true, switchesTab: true, forceFocus: true);
    } else {
      _filesController.selectFile(resource);
      _filesController.setFolderExpanded(resource);
    }
  }

  void _selectInEditor(ws.File file,
                       {bool forceOpen: false,
                        bool replaceCurrent: true,
                        bool switchesTab: true}) {
    if (forceOpen || editorManager.isFileOpened(file)) {
      editorArea.selectFile(file,
          forceOpen: forceOpen,
          replaceCurrent: replaceCurrent,
          switchesTab: switchesTab);
    }
  }

  //
  // Implementation of AceManagerDelegate interface:
  //

  void setShowFileAsText(String filename, bool enabled) {
    String extension = path.extension(filename);
    if (extension.isEmpty) extension = filename;

    if (enabled) {
      _textFileExtensions.add(extension);
    } else {
      _textFileExtensions.remove(extension);
    }

    syncPrefs.setValue('textFileExtensions',
        JSON.encode(_textFileExtensions.toList()));
  }

  bool canShowFileAsText(String filename) {
    String extension = path.extension(filename);

    // Whitelist files that don't have a period or that start with one. Ex.,
    // `AUTHORS`, `.gitignore`.
    if (extension.isEmpty) return true;

    return _aceManager.isFileExtensionEditable(extension) ||
        _textFileExtensions.contains(extension);
  }

  Future<Editor> openEditor(ws.File file, {Span selection}) {
    _selectResource(file);
<<<<<<< HEAD

    return nextTick().then((_) {
      for (Editor editor in editorManager.editors) {
        if (editor.file == file) {
          if (selection != null && editor is TextEditor) {
            editor.select(selection);
          }
          return editor;
        }
      }
      return null;
    });
  }

  //
  // - End implementation of AceManagerDelegate interface.
  //

  Timer _filterTimer = null;

  void filterFilesList(String searchString) {
    if ( _filterTimer != null) {
      _filterTimer.cancel();
      _filterTimer = null;
    }

    _filterTimer = new Timer(new Duration(milliseconds: 500), () {
      _filterTimer = null;
      _reallyFilterFilesList(searchString);
    });
  }

  void _reallyFilterFilesList(String searchString) {
    _filesController.performFilter(searchString);
=======

    return nextTick().then((_) {
      for (Editor editor in editorManager.editors) {
        if (editor.file == file) {
          if (selection != null && editor is TextEditor) {
            editor.select(selection);
          }
          return editor;
        }
      }
      return null;
    });
  }

  //
  // - End implementation of AceManagerDelegate interface.
  //

  Timer _filterTimer = null;

  void filterFilesList(String searchString) {
    if ( _filterTimer != null) {
      _filterTimer.cancel();
      _filterTimer = null;
    }

    _filterTimer = new Timer(new Duration(milliseconds: 500), () {
      _filterTimer = null;
      _reallyFilterFilesList(searchString);
    });
  }

  void _reallyFilterFilesList(String searchString) {
    _filesController.performFilter(searchString);
  }

  void _refreshOpenFiles() {
    // In order to scope how much work we do when Spark re-gains focus, we do
    // not refresh the entire workspace or even the active projects. We refresh
    // the currently opened files and their parent containers. This lets us
    // capture changed files and deleted files. For any other changes it is the
    // user's responsibility to explicitly refresh the affected project.
    Set<ws.Resource> resources = new Set.from(
        editorManager.files.map((r) => r.parent != null ? r.parent : r));
    resources.forEach((ws.Resource r) => r.refresh());
>>>>>>> 2e75cb03
  }
}

/**
 * Used to manage the default location to create new projects.
 *
 * This class also abstracts a bit other the differences between Chrome OS and
 * Windows/Mac/linux.
 */
class ProjectLocationManager {
  preferences.PreferenceStore _prefs;
  LocationResult _projectLocation;
  final ws.Workspace _workspace;

  /**
   * Create a ProjectLocationManager asynchronously, restoring the default
   * project location from the given preferences.
   */
  static Future<ProjectLocationManager> restoreManager(
      preferences.PreferenceStore prefs, ws.Workspace workspace) {
    return prefs.getValue('projectFolder').then((String folderToken) {
      if (folderToken == null) {
        return new ProjectLocationManager._(prefs, workspace);
      }

      return chrome.fileSystem.restoreEntry(folderToken).then((chrome.Entry entry) {
        return new ProjectLocationManager._(prefs, workspace,
            new LocationResult(entry, entry, false));
      }).catchError((e) {
        return new ProjectLocationManager._(prefs, workspace);
      });
    });
  }

  ProjectLocationManager._(this._prefs, this._workspace, [this._projectLocation]);

  /**
   * Returns the default location to create new projects in. For Chrome OS, this
   * will be the sync filesystem. This method can return `null` if the user
   * cancels the folder selection dialog.
   */
  Future<LocationResult> getProjectLocation() {
    if (_projectLocation != null) {
      // Check if the saved location exists. If so, return it. Otherwise, get a
      // new location.
      return _projectLocation.exists().then((bool value) {
        if (value) {
          return _projectLocation;
        } else {
          _projectLocation = null;
          return getProjectLocation();
        }
      });
    }

    // On Chrome OS, use the sync filesystem.
    if (PlatformInfo.isCros && _workspace.syncFsIsAvailable) {
      return chrome.syncFileSystem.requestFileSystem().then((fs) {
        var entry = fs.root;
        return new LocationResult(entry, entry, true);
      });
    }

    // Display a dialog asking the user to choose a default project folder.
    // TODO: We need to provide an explaination to the user about what this
    // folder is for.
    return _selectFolder(suggestedName: 'projects').then((entry) {
      if (entry == null) {
        return null;
      }

      _projectLocation = new LocationResult(entry, entry, false);
      _prefs.setValue('projectFolder', chrome.fileSystem.retainEntry(entry));
      return _projectLocation;
    });
  }

  /**
   * This will create a new folder in default project location. It will attempt
   * to use the given [defaultName], but will disambiguate it if necessary. For
   * example, if `defaultName` already exists, the created folder might be named
   * something like `defaultName-1` instead.
   */
  Future<LocationResult> createNewFolder(String defaultName) {
    return getProjectLocation().then((LocationResult root) {
      return root == null ? null : _create(root, defaultName, 1);
    });
  }

  Future<LocationResult> _create(
      LocationResult location, String baseName, int count) {
    String name = count == 1 ? baseName : '${baseName}-${count}';

    return location.parent.createDirectory(name, exclusive: true).then((dir) {
      return new LocationResult(location.parent, dir, location.isSync);
    }).catchError((_) {
      if (count > 50) {
        throw "Error creating project '${baseName}.'";
      } else {
        return _create(location, baseName, count + 1);
      }
    });
  }
}

class LocationResult {
  /**
   * The parent Entry. This can be useful for persistng the info across
   * sessions.
   */
  final chrome.DirectoryEntry parent;

  /**
   * The created location.
   */
  final chrome.DirectoryEntry entry;

  /**
   * Whether the entry was created in the sync filesystem.
   */
  final bool isSync;

  LocationResult(this.parent, this.entry, this.isSync);

  /**
   * The name of the created entry.
   */
  String get name => entry.name;

  Future<bool> exists() {
    if (isSync) return new Future.value(true);

    return entry.getMetadata().then((_) {
      return true;
    }).catchError((e) {
      return false;
    });
  }
}

/**
 * Allows a user to select a folder on disk. Returns the selected folder
 * entry. Returns `null` in case the user cancels the action.
 */
Future<chrome.DirectoryEntry> _selectFolder({String suggestedName}) {
  Completer completer = new Completer();
  chrome.ChooseEntryOptions options = new chrome.ChooseEntryOptions(
      type: chrome.ChooseEntryType.OPEN_DIRECTORY);
  if (suggestedName != null) options.suggestedName = suggestedName;
  chrome.fileSystem.chooseEntry(options).then((chrome.ChooseEntryResult res) {
    completer.complete(res.entry);
  }).catchError((e) => completer.complete(null));
  return completer.future;
}

/**
 * The abstract parent class of Spark related actions.
 */
abstract class SparkAction extends Action {
  Spark spark;

  SparkAction(this.spark, String id, String name) : super(id, name);

  void invoke([Object context]) {
    // Send an action event with the 'main' event category.
    _analyticsTracker.sendEvent('main', id);

    _invoke(context);
  }

  void _invoke([Object context]);

  /**
   * Returns true if `object` is a list and all items are [Resource].
   */
  bool _isResourceList(Object object) {
    if (object is! List) {
      return false;
    }
    List items = object as List;
    return items.every((r) => r is ws.Resource);
  }

  /**
   * Returns true if `object` is a list with a single item and this item is a
   * [Resource].
   */
  bool _isSingleResource(Object object) {
    if (!_isResourceList(object)) {
      return false;
    }
    List<ws.Resource> resources = object as List<ws.Resource>;
    return resources.length == 1;
  }

  /**
   * Returns true if `object` is a list with a single item and this item is a
   * [Project].
   */
  bool _isProject(object) {
    if (!_isResourceList(object)) {
      return false;
    }
    return object.length == 1 && object.first is ws.Project;
  }

  /**
   * Returns true if `context` is a list with a single item, the item is a
   * [Project], and that project is under SCM.
   */
  bool _isScmProject(context) =>
      _isProject(context) && isUnderScm(context.first);

  /**
   * Returns true if `context` is a list with of items, all in the same project,
   * and that project is under SCM.
   */
  bool _isUnderScmProject(context) {
    if (context is! List) return false;
    if (context.isEmpty) return false;

    ws.Project project = context.first.project;

    if (!isUnderScm(project)) return false;

    for (var resource in context) {
      var resProject = resource.project;
      if (resProject == null || resProject != project) {
        return false;
      }
    }

    return true;
  }

  /**
   * Returns true if `object` is a list with a single item and this item is a
   * [Folder].
   */
  bool _isSingleFolder(Object object) {
    if (!_isSingleResource(object)) {
      return false;
    }
    List<ws.Resource> resources = object as List;
    return (object as List).first is ws.Folder;
  }

  /**
   * Returns true if `object` is a list of top-level [Resource].
   */
  bool _isTopLevel(Object object) {
    if (!_isResourceList(object)) {
      return false;
    }
    List<ws.Resource> resources = object as List;
    return resources.every((ws.Resource r) => r.isTopLevel);
  }

  /**
   * Returns true if `object` is a top-level [File].
   */
  bool _isTopLevelFile(Object object) {
    if (!_isResourceList(object)) {
      return false;
    }
    List<ws.Resource> resources = object as List;
    return resources.first.project == null;
  }

  /**
   * Returns true if `object` is a list of File.
   */
  bool _isFileList(Object object) {
    if (!_isResourceList(object)) {
      return false;
    }
    List<ws.Resource> resources = object as List;
    return resources.every((r) => r is ws.File);
  }
}

abstract class SparkDialog {
  void show();
  void hide();
  Element get element;
}

abstract class SparkActionWithDialog extends SparkAction {
  SparkDialog _dialog;

  SparkActionWithDialog(Spark spark,
                        String id,
                        String name,
                        Element dialogElement)
      : super(spark, id, name) {
    _dialog = spark.createDialog(dialogElement);
    _dialog.element.querySelector("[primary]").onClick.listen((_) => _commit());
  }

  void _commit() { }

  Element getElement(String selectors) =>
      _dialog.element.querySelector(selectors);

  List<Element> getElements(String selectors) =>
      _dialog.element.querySelectorAll(selectors);

  Element _triggerOnReturn(String selectors) {
    var element = _dialog.element.querySelector(selectors);
    element.onKeyDown.listen((event) {
      if (event.keyCode == KeyCode.ENTER) {
        _commit();
        _dialog.hide();
      }
    });
    return element;
  }

  void _show() => _dialog.show();
}

<<<<<<< HEAD
class FileOpenInTabAction extends SparkAction implements ContextAction {
  FileOpenInTabAction(Spark spark) :
      super(spark, "file-open-in-tab", "Open in New Tab");

  void _invoke([List<ws.File> files]) {
    bool forceOpen = files.length > 1;
    files.forEach((ws.File file) {
      spark._selectInEditor(file, forceOpen: true, replaceCurrent: false);
    });
  }

  String get category => 'folder';

  bool appliesTo(Object object) => _isFileList(object);
}

=======
>>>>>>> 2e75cb03
class FileOpenAction extends SparkAction {
  FileOpenAction(Spark spark) : super(spark, "file-open", "Open File…") {
    addBinding("ctrl-o");
  }

  void _invoke([Object context]) {
    spark.openFile();
  }
}

class FileNewAction extends SparkActionWithDialog implements ContextAction {
  InputElement _nameElement;
  ws.Folder folder;

  FileNewAction(Spark spark, Element dialog)
      : super(spark, "file-new", "New File…", dialog) {
    addBinding("ctrl-n");
    _nameElement = _triggerOnReturn("#fileName");
  }

  void _invoke([List<ws.Resource> resources]) {
    folder = spark._getFolder(resources);
    if (folder != null) {
      _nameElement.value = '';
      _show();
    }
  }

  void _commit() {
    var name = _nameElement.value;
    if (name.isNotEmpty) {
      if (folder != null) {
        folder.createNewFile(name).then((file) {
          // Delay a bit to allow the files view to process the new file event.
          // TODO: This is due to a race condition in when the files view receives
          // the resource creation event; we should remove the possibility for
          // this to occur.
          Timer.run(() {
            spark._selectInEditor(file, forceOpen: true, replaceCurrent: true);
            spark._aceManager.focus();
          });
        }).catchError((e) {
          spark.showErrorMessage("Error Creating File", e.toString());
        });
      }
    }
  }

  String get category => 'folder';

  bool appliesTo(Object object) => _isSingleResource(object) && !_isTopLevelFile(object);
}

class FileSaveAction extends SparkAction {
  FileSaveAction(Spark spark) : super(spark, "file-save", "Save") {
    addBinding("ctrl-s");
  }

  void _invoke([Object context]) => spark.editorManager.saveAll();
}

class FileDeleteAction extends SparkAction implements ContextAction {
  FileDeleteAction(Spark spark) : super(spark, "file-delete", "Delete");

  void _invoke([List<ws.Resource> resources]) {
    if (resources == null) {
      var sel = spark._filesController.getSelection();
      if (sel.isEmpty) return;
      resources = sel;
    }

    String message;

    if (resources.length == 1) {
      message = "Are you sure you want to delete '${resources.first.name}'?";
    } else {
      message = "Are you sure you want to delete ${resources.length} files?";
    }

    spark.askUserOkCancel(message, okButtonLabel: 'Delete').then((bool val) {
      if (val) {
        spark.workspace.pauseResourceEvents();
        Future.forEach(resources, (ws.Resource r) => r.delete()).catchError((e) {
          String ordinality = resources.length == 1 ? "File" : "Files";
          spark.showErrorMessage("Error Deleting ${ordinality}", e.toString());
        }).whenComplete(() {
          spark.workspace.resumeResourceEvents();
          spark.workspace.save();
        });
      }
    });
  }

  String get category => 'resource';

  bool appliesTo(Object object) => _isResourceList(object);
}

class FileRenameAction extends SparkActionWithDialog implements ContextAction {
  ws.Resource resource;
  InputElement _nameElement;

  FileRenameAction(Spark spark, Element dialog)
      : super(spark, "file-rename", "Rename…", dialog) {
    _nameElement = _triggerOnReturn("#renameFileName");
  }

  void _invoke([List<ws.Resource> resources]) {
    if (resources != null && resources.isNotEmpty) {
      resource = resources.first;
      _nameElement.value = resource.name;
      _show();
    }
  }

  void _commit() {
    if (_nameElement.value.isNotEmpty) {
      resource.rename(_nameElement.value).then((value) {
        spark._renameOpenEditor(resource);
      }).catchError((e) {
        spark.showErrorMessage("Error During Rename", e.toString());
      });
    }
  }

  String get category => 'resource';

  bool appliesTo(Object object) => _isSingleResource(object) && !_isTopLevel(object);
}

class ResourceCloseAction extends SparkAction implements ContextAction {
  ResourceCloseAction(Spark spark) : super(spark, "file-close", "Close");

  void _invoke([List<ws.Resource> resources]) {
    if (resources == null) {
      resources = spark._getSelection();
    }

    for (ws.Resource resource in resources) {
      spark.workspace.unlink(resource);
      if (resource is ws.File) {
        spark._closeOpenEditor(resource);
      } else if (resource is ws.Project) {
        resource.traverse().forEach(spark._closeOpenEditor);
      }
    }

    spark.workspace.save();
  }

  String get category => 'resource';

  bool appliesTo(Object object) => _isTopLevel(object);
}

class TabPreviousAction extends SparkAction {
  TabPreviousAction(Spark spark) : super(spark, "tab-prev", "Previous Tab") {
    addBinding('ctrl-shift-[');
    addBinding('ctrl-shift-tab', macBinding: 'macctrl-shift-tab');
  }

  void _invoke([Object context]) => spark.editorArea.gotoPreviousTab();
}

class TabNextAction extends SparkAction {
  TabNextAction(Spark spark) : super(spark, "tab-next", "Next Tab") {
    addBinding('ctrl-shift-]');
    addBinding('ctrl-tab', macBinding: 'macctrl-tab');
  }

  void _invoke([Object context]) => spark.editorArea.gotoNextTab();
}

class SpecificTabAction extends SparkAction {
  _SpecificTabKeyBinding _binding;

  SpecificTabAction(Spark spark) : super(spark, "tab-goto", "Goto Tab") {
    _binding = new _SpecificTabKeyBinding();
    bindings.add(_binding);
  }

  void _invoke([Object context]) {
    if (_binding.index < 1 && _binding.index > spark.editorArea.tabs.length) {
      return;
    }

    // Ctrl-1 to Ctrl-8. The user types in a 1-based key event; we convert that
    // into a 0-based into into the tabs.
    spark.editorArea.selectedTab = spark.editorArea.tabs[_binding.index - 1];
  }
}

class _SpecificTabKeyBinding extends KeyBinding {
  final int ONE_CODE = '1'.codeUnitAt(0);
  final int EIGHT_CODE = '8'.codeUnitAt(0);

  int index = -1;

  _SpecificTabKeyBinding() : super('ctrl-1');

  bool matches(KeyboardEvent event) {
    // If the user typed in a 1 to an 8, change this binding to match that key.
    // To match completely, the user will need to have used the `ctrl` modifier.
    if (event.keyCode >= ONE_CODE && event.keyCode <= EIGHT_CODE) {
      keyCode = event.keyCode;
      index = keyCode - ONE_CODE + 1;
    }

    return super.matches(event);
  }
}

class TabLastAction extends SparkAction {
  TabLastAction(Spark spark) : super(spark, "tab-last", "Last Tab") {
    addBinding("ctrl-9");
  }

  void _invoke([Object context]) {
    if (spark.editorArea.tabs.isNotEmpty) {
      spark.editorArea.selectedTab = spark.editorArea.tabs.last;
    }
  }
}

class TabCloseAction extends SparkAction {
  TabCloseAction(Spark spark) : super(spark, "tab-close", "Close") {
    addBinding("ctrl-w");
  }

  void _invoke([Object context]) {
    if (spark.editorArea.selectedTab != null) {
      spark.editorArea.remove(spark.editorArea.selectedTab);
    }
  }
}

class FileExitAction extends SparkAction {
  FileExitAction(Spark spark) : super(spark, "file-exit", "Quit") {
    addBinding('ctrl-q', linuxBinding: 'ctrl-shift-q');
  }

  void _invoke([Object context]) {
    spark.close().then((_) {
      chrome.app.window.current().close();
    });
  }
}

class ApplicationRunAction extends SparkAction implements ContextAction {
  ApplicationRunAction(Spark spark) : super(
      spark, "application-run", "Run Application") {
    addBinding("ctrl-r");
    enabled = false;
    spark.focusManager.onResourceChange.listen((r) => _updateEnablement(r));
  }

  void _invoke([context]) {
    ws.Resource resource;

    if (context == null) {
      resource = spark.focusManager.currentResource;
    } else {
      resource = context.first;
    }

    Completer completer = new Completer();
    ProgressJob job = new ProgressJob("Running application…", completer);
    spark.launchManager.run(resource).then((_) {
      completer.complete();
    }).catchError((e) {
      completer.complete();
      spark.showErrorMessage('Error Running Application', '${e}');
    });
  }

  String get category => 'application';

  bool appliesTo(list) => list.length == 1 && _appliesTo(list.first);

  bool _appliesTo(ws.Resource resource) {
    return spark.launchManager.canRun(resource);
  }

  void _updateEnablement(ws.Resource resource) {
    enabled = _appliesTo(resource);
  }
}

abstract class PackageManagementAction
    extends SparkAction implements ContextAction {
  PackageManagementAction(Spark spark, String id, String name) :
    super(spark, id, name);

  void _invoke([context]) {
    ws.Resource resource;

    if (context == null) {
      resource = spark.focusManager.currentResource;
    } else {
      // TODO(ussuri): This seems like a stop-gap solution. Should we run for
      // all elements that match?
      resource = context.first;
    }

    spark.jobManager.schedule(_createJob(resource.project));
  }

  String get category => 'application';

  bool appliesTo(list) => list.length == 1 && _appliesTo(list.first);

  bool _appliesTo(ws.Resource resource);

  Job _createJob(ws.Project project);
}

abstract class PubAction extends PackageManagementAction {
  PubAction(Spark spark, String id, String name) : super(spark, id, name);

  bool _appliesTo(ws.Resource resource) =>
      spark.pubManager.properties.isPackageResource(resource);
}

class PubGetAction extends PubAction {
  PubGetAction(Spark spark) : super(spark, "pub-get", "Pub Get");

  Job _createJob(ws.Project project) => new PubGetJob(spark, project);
}

class PubUpgradeAction extends PubAction {
  PubUpgradeAction(Spark spark) : super(spark, "pub-upgrade", "Pub Upgrade");

  Job _createJob(ws.Project project) => new PubUpgradeJob(spark, project);
}

abstract class BowerAction extends PackageManagementAction {
  BowerAction(Spark spark, String id, String name) : super(spark, id, name);

  bool _appliesTo(ws.Resource resource) =>
      spark.bowerManager.properties.isPackageResource(resource);
}

class BowerGetAction extends BowerAction {
  BowerGetAction(Spark spark) : super(spark, "bower-install", "Bower Install");

  Job _createJob(ws.Project project) => new BowerGetJob(spark, project);
}

class BowerUpgradeAction extends BowerAction {
  BowerUpgradeAction(Spark spark) : super(spark, "bower-upgrade", "Bower Update");

  Job _createJob(ws.Project project) => new BowerUpgradeJob(spark, project);
}

/**
 * A context menu item to compile a Dart file to JavaScript. Currently this is
 * only available for Dart files in a chrome app.
 */
class CompileDartAction extends SparkAction implements ContextAction {
  CompileDartAction(Spark spark) : super(spark, "dart-compile", "Compile to JavaScript");

  void _invoke([context]) {
    ws.Resource resource;

    if (context == null) {
      resource = spark.focusManager.currentResource;
    } else {
      resource = context.first;
    }

    spark.jobManager.schedule(
        new CompileDartJob(spark, resource, resource.name));
  }

  String get category => 'application';

  bool appliesTo(list) => list.length == 1 && _appliesTo(list.first);

  bool _appliesTo(ws.Resource resource) {
    bool isDartFile = resource is ws.File && resource.project != null
        && resource.name.endsWith('.dart');

    if (!isDartFile) return false;

    return resource.parent.getChild('manifest.json') != null;
  }
}

class ResourceRefreshAction extends SparkAction implements ContextAction {
  ResourceRefreshAction(Spark spark) : super(
      spark, "resource-refresh", "Refresh") {
    // On Chrome OS, bind to the dedicated refresh key.
    if (PlatformInfo.isCros) {
      addBinding('f5', linuxBinding: 'f3');
    } else {
      addBinding('f5');
    }
  }

  void _invoke([context]) {
    List<ws.Resource> resources;

    if (context == null) {
      resources = [spark.focusManager.currentResource];
    } else {
      resources = context;
    }

    ResourceRefreshJob job = new ResourceRefreshJob(resources);
    spark.jobManager.schedule(job);
  }

  String get category => 'resource';

  bool appliesTo(context) => _isResourceList(context) && !_isTopLevelFile(context);
}

class PrevMarkerAction extends SparkAction {
  PrevMarkerAction(Spark spark) : super(
      spark, "marker-prev", "Previous Marker") {
    addBinding("ctrl-shift-p");
  }

  void _invoke([Object context]) {
    spark._aceManager.selectPrevMarker();
  }
}

class NextMarkerAction extends SparkAction {
  NextMarkerAction(Spark spark) : super(
      spark, "marker-next", "Next Marker") {
    // TODO: We probably don't want to bind to 'print'. Perhaps there's a good
    // keybinding we can borrow from Chrome?
    addBinding("ctrl-p");
  }

  void _invoke([Object context]) {
    spark._aceManager.selectNextMarker();
  }
}

class FolderNewAction extends SparkActionWithDialog implements ContextAction {
  InputElement _nameElement;
  ws.Folder folder;

  FolderNewAction(Spark spark, Element dialog)
      : super(spark, "folder-new", "New Folder…", dialog) {
    addBinding("ctrl-shift-n");
    _nameElement = _triggerOnReturn("#folderName");
  }

  void _invoke([List<ws.Folder> folders]) {
    folder = spark._getFolder(folders);
    _nameElement.value = '';
    _show();
  }

  void _commit() {
    final String name = _nameElement.value;
    if (name.isNotEmpty) {
      folder.createNewFolder(name).then((folder) {
        // Delay a bit to allow the files view to process the new file event.
        Timer.run(() {
          spark._filesController.selectFile(folder);
        });
      }).catchError((e) {
        spark.showErrorMessage("Error Creating Folder", e.toString());
      });
    }
  }

  String get category => 'folder';

  bool appliesTo(Object object) => _isSingleFolder(object);
}

class FormatAction extends SparkAction {
  FormatAction(Spark spark) : super(spark, 'edit-format', 'Format') {
    // TODO: I do not like this binding, but can't think of a better one.
    addBinding('ctrl-shift-1');
  }

  void _invoke([Object context]) {
    Editor editor = spark.getCurrentEditor();
    if (editor is TextEditor) {
      editor.format();
    }
  }
}

/// Transfers the focus to the search box
class SearchAction extends SparkAction {
  SearchAction(Spark spark) : super(spark, 'search', 'Search') {
    addBinding('ctrl-shift-f');
  }

  @override
  void _invoke([Object context]) {
    spark.getUIElement('#searchBox').focus();
  }
}

class GetDeclarationAction extends SparkAction {
  AnalyzerService _analysisService;

  GetDeclarationAction(Spark spark)
      : super(spark, 'getDeclaration', 'Get Declaration') {
<<<<<<< HEAD
    addBinding('f3');
=======
    addBinding('ctrl-.');
>>>>>>> 2e75cb03
    _analysisService = spark.services.getService('analyzer');
  }

  @override
  void _invoke([Object context]) {
    Editor editor = spark.getCurrentEditor();
    if (editor is TextEditor) {
      editor.navigateToDeclaration();
    }
  }
}

class FocusMainMenuAction extends SparkAction {
  FocusMainMenuAction(Spark spark)
      : super(spark, 'focusMainMenu', 'Focus Main Menu') {
    addBinding('f10');
  }

  @override
  void _invoke([Object context]) {
    spark.getUIElement('#mainMenu').focus();
  }
}

class NewProjectAction extends SparkActionWithDialog {
  InputElement _nameElt;
  List<InputElement> _jsDepsElts;
  ws.Folder folder;

  NewProjectAction(Spark spark, Element dialog)
      : super(spark, "project-new", "New Project…", dialog) {
    _nameElt = _triggerOnReturn("#name");
    _jsDepsElts = getElements('[name="jsDeps"]');
  }

  void _invoke([context]) {
    _nameElt.value = '';
    _show();
  }

  void _commit() {
    final name = _nameElt.value.trim();

    if (name.isEmpty) return;

    spark.projectLocationManager.createNewFolder(name)
        .then((LocationResult location) {
      if (location == null) {
        return new Future.value();
      }

      ws.WorkspaceRoot root;
      final locationEntry = location.entry;

      if (location.isSync) {
        root = new ws.SyncFolderRoot(locationEntry);
      } else {
        root = new ws.FolderChildRoot(location.parent, locationEntry);
      }

      return new Future.value().then((_) {
        List<ProjectTemplate> templates = [];

        final globalVars = {
            'projectName': name,
            'sourceName': name.toLowerCase()
        };

        final InputElement projectTypeElt =
            getElement('input[name="type"]:checked');
        templates.add(
            new ProjectTemplate(projectTypeElt.value, globalVars));

        List<String> jsDeps = [];
        for (final elt in _jsDepsElts) {
          // NOTE: This test will get both the checkboxes and the textbox.
          if ((elt.type == "checkbox" && elt.checked) ||
              (elt.type == "textarea" && elt.value.isNotEmpty)) {
            jsDeps.add(elt.value);
          }
        }
        if (jsDeps.isNotEmpty) {
          final localVars = {
              'dependencies': jsDeps.join(',\n    ')
          };
          templates.add(
              new ProjectTemplate("bower-deps", globalVars, localVars));
        }

        return new ProjectBuilder(locationEntry, templates).build();

      }).then((_) {
        return spark.workspace.link(root).then((ws.Project project) {
          spark.showSuccessMessage('Created ${project.name}');
          Timer.run(() {
            spark._selectResource(ProjectBuilder.getMainResourceFor(project));

            // Run Pub if the new project has a pubspec file.
            if (spark.pubManager.properties.isProjectWithPackages(project)) {
              spark.jobManager.schedule(new PubGetJob(spark, project));
            }

            // Run Bower if the new project has a bower.json file.
            if (spark.bowerManager.properties.isProjectWithPackages(project)) {
              spark.jobManager.schedule(new BowerGetJob(spark, project));
            }
          });
          spark.workspace.save();
        });
      });
    }).catchError((e) {
      spark.showErrorMessage('Error Creating Project', '${e}');
    });
  }
}

class FolderOpenAction extends SparkAction {
  FolderOpenAction(Spark spark) : super(spark, "folder-open", "Open Folder…");

  void _invoke([Object context]) {
    spark.openFolder();
  }
}

class ApplicationPushAction extends SparkActionWithDialog implements ContextAction {
  InputElement _pushUrlElement;
  ws.Container deployContainer;

  ApplicationPushAction(Spark spark, Element dialog)
      : super(spark, "application-push", "Deploy to Mobile", dialog) {
    _pushUrlElement = _triggerOnReturn("#pushUrl");
    enabled = false;
    spark.focusManager.onResourceChange.listen((r) => _updateEnablement(r));
  }

  void _invoke([context]) {
    ws.Resource resource;

    if (context == null) {
      resource = spark.focusManager.currentResource;
    } else {
      resource = context.first;
    }

    deployContainer = getAppContainerFor(resource);

    _show();
  }

  String get category => 'application';

  bool appliesTo(list) => list.length == 1 && _appliesTo(list.first);

  bool _appliesTo(ws.Resource resource) {
    return getAppContainerFor(resource) != null;
  }

  void _updateEnablement(ws.Resource resource) {
    enabled = _appliesTo(resource);
  }

  void _commit() {
    String type = getElement('input[name="type"]:checked').id;
    Job job;
    if (type == 'adb') {
      job = new _HarnessPushJob.pushToAdb(spark, deployContainer);
    } else {
      String url = _pushUrlElement.value;
      // TODO(braden): Input validation.
      job = new _HarnessPushJob.pushToUrl(spark, deployContainer, url);
    }
    spark.jobManager.schedule(job);
  }
}

class _HarnessPushJob extends Job {
  final Spark spark;
  final ws.Container deployContainer;
  String _url;
  bool _adb = false;

  _HarnessPushJob.pushToAdb(this.spark, this.deployContainer)
      : super('Deploying via ADB…') {
    _adb = true;
  }

  _HarnessPushJob.pushToUrl(this.spark, this.deployContainer, this._url)
      : super('Deploying to mobile…') { }

  Future run(ProgressMonitor monitor) {
    if (_adb) {
      spark.showProgressDialog('#pushADBProgressDialog');
    }

    HarnessPush harnessPush = new HarnessPush(deployContainer,
        spark.localPrefs);

    Future push = _adb ? harnessPush.pushADB(monitor) :
        harnessPush.push(_url, monitor);
    return push.then((_) {
      if (_adb) {
        spark.hideProgressDialog();
      }
      spark.showSuccessMessage('Successfully pushed');
    }).catchError((e) {
      if (_adb) {
        spark.hideProgressDialog();
      }
      spark.showMessage('Push failure', e.toString());
    });
  }
}

class PropertiesAction extends SparkActionWithDialog implements ContextAction {
  ws.Resource _selectedResource;
  Element _titleElement;
  HtmlElement _propertiesElement;

  PropertiesAction(Spark spark, Element dialog)
      : super(spark, 'properties', 'Properties…', dialog) {
    _titleElement = getElement('#propertiesDialog .modal-title');
    _propertiesElement = getElement('#propertiesDialog .modal-body');
  }

  void _invoke([List context]) {
    _selectedResource = context.first;
    final String type = _selectedResource is ws.Project ? 'Project' :
      _selectedResource is ws.Container ? 'Folder' : 'File';
    _titleElement.text = '${type} Properties';
    _propertiesElement.innerHtml = '';
    _buildProperties().then((_) => _show());
  }

  Future _buildProperties() {
    _addProperty(_propertiesElement, 'Name', _selectedResource.name);
    return _getLocation().then((location) {
      _addProperty(_propertiesElement, 'Location', location);
    }).then((_) {
      GitScmProjectOperations gitOperations =
          spark.scmManager.getScmOperationsFor(_selectedResource.project);

      if (gitOperations != null) {
        return gitOperations.getConfigMap().then((Map<String, dynamic> map) {
          final String repoUrl = map['url'];
          _addProperty(_propertiesElement, 'Repository', repoUrl);
        }).catchError((e) {
          _addProperty(_propertiesElement, 'Repository',
              '<error retrieving Git data>');
        });
      }
    }).then((_) {
      return _selectedResource.entry.getMetadata().then((meta) {
        if (_selectedResource.entry is FileEntry) {
          final String size = _nf.format(meta.size);
          _addProperty(_propertiesElement, 'Size', '$size bytes');
        }

        final String lastModified =
            new DateFormat.yMMMd().add_jms().format(meta.modificationTime);
        _addProperty(_propertiesElement, 'Last Modified', lastModified);
      });
    });
  }

  Future<String> _getLocation() {
    return chrome.fileSystem.getDisplayPath(_selectedResource.entry)
        .catchError((e) {
      // SyncFS from ChromeBook falls in here.
      return _selectedResource.entry.fullPath;
    });
  }

  void _addProperty(HtmlElement parent, String key, String value) {
    Element div = new DivElement()..classes.add('form-group');
    parent.children.add(div);

    Element label = new LabelElement()..text = key;
    Element element = new ParagraphElement()..text = value
        ..className = 'form-control-static'
        ..attributes["selectableTxt"] = "";

    div.children.addAll([label, element]);
  }

  String get category => 'properties';

  bool appliesTo(context) => true;
}

/* Git operations */

class GitCloneAction extends SparkActionWithDialog {
  InputElement _repoUrlElement;

  GitCloneAction(Spark spark, Element dialog)
      : super(spark, "git-clone", "Git Clone…", dialog) {
    _repoUrlElement = _triggerOnReturn("#gitRepoUrl");
  }

  void _invoke([Object context]) {
    // Select any previous text in the URL field.
    Timer.run(_repoUrlElement.select);

    _show();
  }

  void _commit() {
    String url = _repoUrlElement.value;
    String projectName;

    if (url.isEmpty) return;

    // TODO(grv): Add verify checks.

    // Add `'.git` to the given url unless it ends with `/`.
    if (url.endsWith('/')) {
      projectName = url.substring(0, url.length - 1).split('/').last;
    } else {
      projectName = url.split('/').last;
    }

    if (projectName.endsWith('.git')) {
      projectName = projectName.substring(0, projectName.length - 4);
    }

    _GitCloneJob job = new _GitCloneJob(url, projectName, spark);
    spark.jobManager.schedule(job);
  }
}

class GitPullAction extends SparkAction implements ContextAction {
  GitPullAction(Spark spark) : super(spark, "git-pull", "Pull from Origin");

  void _invoke([context]) {
    var project = context.first.project;
    var operations = spark.scmManager.getScmOperationsFor(project);

    spark.jobManager.schedule(new _GitPullJob(operations, spark));
  }

  String get category => 'git';

  bool appliesTo(context) => _isScmProject(context);
}

class GitBranchAction extends SparkActionWithDialog implements ContextAction {
  ws.Project project;
  GitScmProjectOperations gitOperations;
  InputElement _branchNameElement;

  GitBranchAction(Spark spark, Element dialog)
      : super(spark, "git-branch", "Create Branch…", dialog) {
    _branchNameElement = _triggerOnReturn("#gitBranchName");
  }

  void _invoke([context]) {
    project = context.first;
    gitOperations = spark.scmManager.getScmOperationsFor(project);
    _show();
  }

  void _commit() {
    // TODO(grv): Add verify checks.
    _GitBranchJob job =
        new _GitBranchJob(gitOperations, _branchNameElement.value, spark);
    spark.jobManager.schedule(job);
  }

  String get category => 'git';

  bool appliesTo(context) => _isScmProject(context);
}

class GitCommitAction extends SparkActionWithDialog implements ContextAction {
  ws.Project project;
  GitScmProjectOperations gitOperations;
  TextAreaElement _commitMessageElement;
  InputElement _userNameElement;
  InputElement _userEmailElement;
  Element _gitStatusElement;
  DivElement _gitChangeElement;
  bool _needsFillNameEmail;
  String _gitName;
  String _gitEmail;

  List<ws.File> modifiedFileList = [];
  List<ws.File> addedFileList = [];

  GitCommitAction(Spark spark, Element dialog)
      : super(spark, "git-commit", "Commit Changes…", dialog) {
    _commitMessageElement = getElement("#commitMessage");
    _userNameElement = getElement('#gitName');
    _userEmailElement = getElement('#gitEmail');
    _gitStatusElement = getElement('#gitStatus');
    _gitChangeElement = getElement('#gitChangeList');
    getElement('#gitStatusDetail').onClick.listen((e) {
      _gitChangeElement.style.display =
          _gitChangeElement.style.display == 'none' ? 'block' : 'none';
    });
  }

  void _invoke([context]) {
    project = context.first.project;
    gitOperations = spark.scmManager.getScmOperationsFor(project);
    modifiedFileList.clear();
    addedFileList.clear();
    spark.syncPrefs.getValue("git-user-info").then((String value) {
      _gitName = null;
      _gitEmail = null;
      if (value != null) {
        Map<String,String> info = JSON.decode(value);
        _needsFillNameEmail = false;
        _gitName = info['name'];
        _gitEmail = info['email'];
      } else {
        _needsFillNameEmail = true;
      }
      getElement('#gitUserInfo').classes.toggle('hidden', !_needsFillNameEmail);
      _commitMessageElement.value = '';
      _userNameElement.value = '';
      _userEmailElement.value = '';
      _gitChangeElement.text = '';
      _gitChangeElement.style.display = 'none';

      _addGitStatus();

      _show();
    });
  }

  void _addGitStatus() {
    _calculateScmStatus(project);
    modifiedFileList.forEach((file) {
      _gitChangeElement.innerHtml += 'Modified:&emsp;' + file.path + '<br/>';
    });
    addedFileList.forEach((file){
      _gitChangeElement.innerHtml += 'Added:&emsp;' + file.path + '<br/>';
    });
    final int modifiedCnt = modifiedFileList.length;
    final int addedCnt = addedFileList.length;
    if (modifiedCnt + addedCnt == 0) {
      _gitStatusElement.text = "Nothing to commit.";
    } else {
      _gitStatusElement.text =
          '$modifiedCnt ${(modifiedCnt > 1) ? 'files' : 'file'} modified, ' +
          '$addedCnt ${(addedCnt > 1) ? 'files' : 'file'} added.';
    // TODO(sunglim): show the count of deletetd files.
    }
  }

  void _calculateScmStatus(ws.Folder folder) {
    folder.getChildren().forEach((resource) {
      if (resource is ws.Folder) {
        if (resource.isScmPrivate()) {
          return;
        }
        _calculateScmStatus(resource);
      } else if (resource is ws.File) {
        FileStatus status = gitOperations.getFileStatus(resource);
        if (status == FileStatus.MODIFIED) {
          modifiedFileList.add(resource);
        } else if (status == FileStatus.UNTRACKED) {
          addedFileList.add(resource);
        }
      }
    });
  }

  void _commit() {
    if (_needsFillNameEmail) {
      _gitName = _userNameElement.value;
      _gitEmail = _userEmailElement.value;
      String encoded = JSON.encode({'name': _gitName, 'email': _gitEmail});
      spark.syncPrefs.setValue("git-user-info", encoded).then((_) {
        _startJob();
      });
    } else {
      _startJob();
    }
  }

  void _startJob() {
    // TODO(grv): Add verify checks.
    _GitCommitJob job = new _GitCommitJob(
        gitOperations, _gitName, _gitEmail, _commitMessageElement.value, spark);
    spark.jobManager.schedule(job);
  }

  String get category => 'git';

  bool appliesTo(context) => _isUnderScmProject(context);
}

class GitCheckoutAction extends SparkActionWithDialog implements ContextAction {
  ws.Project project;
  GitScmProjectOperations gitOperations;
  SelectElement _selectElement;

  GitCheckoutAction(Spark spark, Element dialog)
      : super(spark, "git-checkout", "Switch Branch…", dialog) {
    _selectElement = getElement("#gitCheckout");
  }

  void _invoke([List context]) {
    project = context.first;
    gitOperations = spark.scmManager.getScmOperationsFor(project);
    String currentBranchName = gitOperations.getBranchName();
    (getElement('#currentBranchName') as InputElement).value = currentBranchName;

    // Clear out the old select options.
    _selectElement.length = 0;

    gitOperations.getAllBranchNames().then((List<String> branchNames) {
      branchNames.sort((a, b) => a.toLowerCase().compareTo(b.toLowerCase()));
      for (String branchName in branchNames) {
        _selectElement.append(
            new OptionElement(data: branchName, value: branchName));
      }
      _selectElement.selectedIndex = branchNames.indexOf(currentBranchName);
    });

    _show();
  }

  void _commit() {
    // TODO(grv): Add verify checks.
    String branchName = _selectElement.options[
        _selectElement.selectedIndex].value;
    _GitCheckoutJob job = new _GitCheckoutJob(gitOperations, branchName, spark);
    spark.jobManager.schedule(job);
  }

  String get category => 'git';

  bool appliesTo(context) => _isScmProject(context);
}

class GitPushAction extends SparkActionWithDialog implements ContextAction {
  ws.Project project;
  GitScmProjectOperations gitOperations;
  DivElement _commitsList;
  String _gitUsername;
  String _gitPassword;
  bool _needsUsernamePassword;

  GitPushAction(Spark spark, Element dialog)
      : super(spark, "git-push", "Push to Origin…", dialog) {
    _commitsList = getElement('#gitCommitList');
  }

  void _invoke([context]) {
    project = context.first;

    gitOperations = spark.scmManager.getScmOperationsFor(project);
    gitOperations.getPendingCommits().then((List<CommitInfo> commits) {
      // Fill commits.
      _commitsList.innerHtml = '';
      String summaryString = commits.length == 1 ? "1 commit" : "${commits.length} commits";
      Element title = document.createElement("h1");
      title.appendText(summaryString);
      _commitsList.append(title);
      commits.forEach((CommitInfo info) {
        CommitMessageView commitView = new CommitMessageView();
        commitView.commitInfo = info;
        _commitsList.children.add(commitView);
      });

      spark.syncPrefs.getValue("git-auth-info").then((String value) {
        _gitUsername = null;
        _gitPassword = null;
        if (value != null) {
          Map<String,String> info = JSON.decode(value);
          _needsUsernamePassword = false;
          _gitUsername = info['username'];
          _gitPassword = info['password'];
        }
        else {
          _needsUsernamePassword = true;
        }
        _show();
      });
    }).catchError((e) {
      spark.showErrorMessage('Push failed', 'No commits to push');
    });
  }

  void _push() {
    _GitPushJob job = new _GitPushJob(gitOperations, _gitUsername, _gitPassword, spark);
    spark.jobManager.schedule(job);
  }

  void _commit() {
    if (_needsUsernamePassword) {
      Timer.run(() {
        // In a timer to let the previous dialog dismiss properly.
        GitAuthenticationDialog.request(spark).then((info) {
          _gitUsername = info['username'];
          _gitPassword = info['password'];
          _push();
        }).catchError((_) {
          // Cancelled authentication: do nothing.
        });
      });
    } else {
      _push();
    }
  }

  String get category => 'git';

  bool appliesTo(context) => _isScmProject(context);
}

class GitResolveConflictsAction extends SparkAction implements ContextAction {
  GitResolveConflictsAction(Spark spark) :
      super(spark, "git-resolve-conflicts", "Resolve Conflicts");

  void _invoke([context]) {
    ws.Resource file = _getResource(context);
    ScmProjectOperations operations =
        spark.scmManager.getScmOperationsFor(file.project);

    operations.markResolved(file);
  }

  String get category => 'git';

  bool appliesTo(context) => _isUnderScmProject(context) &&
      _isSingleResource(context) && _fileHasConflicts(context);

  bool _fileHasConflicts(context) {
    ws.Resource file = _getResource(context);
    ScmProjectOperations operations =
        spark.scmManager.getScmOperationsFor(file.project);
    return operations.getFileStatus(file) == FileStatus.UNMERGED;
  }

  ws.Resource _getResource(context) {
    if (context is List) {
      return context.isNotEmpty ? context.first : null;
    } else {
      return null;
    }
  }
}

class GitRevertChangesAction extends SparkAction implements ContextAction {
  GitRevertChangesAction(Spark spark) :
      super(spark, "git-revert-changes", "Revert Changes…");

  void _invoke([List resources]) {
    ScmProjectOperations operations =
        spark.scmManager.getScmOperationsFor(resources.first.project);

    String text = (resources.length == 1 ?
        resources.first.name :
        '${resources.length} resources');
    text = 'Revert changes for ${text}?';

    // Show a yes/no dialog.
    spark.askUserOkCancel(text, okButtonLabel: 'Revert').then((bool val) {
      if (val) {
        operations.revertChanges(resources).then((_) {
          resources.first.project.refresh();
        });
      }
    });
  }

  String get category => 'git';

  bool appliesTo(context) => _isUnderScmProject(context) &&
      _filesAreModified(context);

  bool _filesAreModified(List resources) {
    ScmProjectOperations operations =
        spark.scmManager.getScmOperationsFor(resources.first.project);

    for (ws.Resource resource in resources) {
      // TODO: Should we also check UNTRACKED?
      if (operations.getFileStatus(resource) != FileStatus.MODIFIED) {
        return false;
      }
    }

    return true;
  }
}

class _GitCloneJob extends Job {
  String url;
  String _projectName;
  Spark spark;

  _GitCloneJob(this.url, String projectName, this.spark)
      : super("Cloning ${projectName}…") {
    _projectName = projectName;
  }

  Future run(ProgressMonitor monitor) {
    monitor.start(name, 1);

    return spark.projectLocationManager.createNewFolder(_projectName).then((LocationResult location) {
      if (location == null) {
        return new Future.value();
      }

      ScmProvider scmProvider = getProviderType('git');

      return scmProvider.clone(url, location.entry).then((_) {
        ws.WorkspaceRoot root;

        if (location.isSync) {
          root = new ws.SyncFolderRoot(location.entry);
        } else {
          root = new ws.FolderChildRoot(location.parent, location.entry);
        }

        return spark.workspace.link(root).then((ws.Project project) {
          spark.showSuccessMessage('Cloned into ${project.name}');
          Timer.run(() {
            spark._filesController.selectFile(project);
            spark._filesController.setFolderExpanded(project);
          });
          spark.workspace.save();
        });
      });
    }).catchError((e) {
      if (e != null) {
        spark.showErrorMessage('Error cloning ${_projectName}', '${e}');
      }
    });
  }
}

class _GitPullJob extends Job {
  GitScmProjectOperations gitOperations;
  Spark spark;

  _GitPullJob(this.gitOperations, this.spark) : super("Pulling…");

  Future run(ProgressMonitor monitor) {
    monitor.start(name, 1);

    // TODO: We'll want a way to indicate to the user what files changed and if
    // there were any merge problems.
    return gitOperations.pull().then((_) {
      spark.showSuccessMessage('Pull successful');
    }).catchError((e) {
      spark.showErrorMessage('Git Pull Status', e.toString());
    });
  }
}

class _GitBranchJob extends Job {
  GitScmProjectOperations gitOperations;
  String _branchName;
  String url;
  Spark spark;

  _GitBranchJob(this.gitOperations, String branchName, this.spark)
      : super("Creating ${branchName}…") {
    _branchName = branchName;
  }

  Future run(ProgressMonitor monitor) {
    monitor.start(name, 1);

    return gitOperations.createBranch(_branchName).then((_) {
      return gitOperations.checkoutBranch(_branchName).then((_) {
        spark.showSuccessMessage('Created ${_branchName}');
      });
    }).catchError((e) {
      spark.showErrorMessage(
          'Error creating branch ${_branchName}', e.toString());
    });
  }
}

class _GitCommitJob extends Job {
  GitScmProjectOperations gitOperations;
  String _commitMessage;
  String _userName;
  String _userEmail;
  Spark spark;

  _GitCommitJob(this.gitOperations, this._userName, this._userEmail,
      this._commitMessage, this.spark) : super("Committing…");

  Future run(ProgressMonitor monitor) {
    monitor.start(name, 1);

    return gitOperations.commit(_userName, _userEmail, _commitMessage).
        then((_) {
      spark.showSuccessMessage('Committed changes');
    }).catchError((e) {
      spark.showErrorMessage('Error committing changes', e.toString());
    });
  }
}

class _GitCheckoutJob extends Job {
  GitScmProjectOperations gitOperations;
  String _branchName;
  Spark spark;

  _GitCheckoutJob(this.gitOperations, String branchName, this.spark)
      : super("Switching to ${branchName}…") {
    _branchName = branchName;
  }

  Future run(ProgressMonitor monitor) {
    monitor.start(name, 1);

    return gitOperations.checkoutBranch(_branchName).then((_) {
      spark.showSuccessMessage('Switched to branch ${_branchName}');
    }).catchError((e) {
      spark.showErrorMessage('Error switching to ${_branchName}', e.toString());
    });
  }
}

class _OpenFolderJob extends Job {
  Spark spark;
  chrome.DirectoryEntry _entry;

  _OpenFolderJob(chrome.DirectoryEntry entry, this.spark)
      : super("Opening ${entry.fullPath}…") {
    _entry = entry;
  }

  Future run(ProgressMonitor monitor) {
    monitor.start(name, 1);

    return spark.workspace.link(
        new ws.FolderRoot(_entry)).then((ws.Resource resource) {
      Timer.run(() {
        spark._filesController.selectFile(resource);
        spark._filesController.setFolderExpanded(resource);
      });
      return spark.workspace.save();
    }).then((_) {
      spark.showSuccessMessage('Opened folder ${_entry.fullPath}');
    }).catchError((e) {
      spark.showErrorMessage('Error opening folder ${_entry.fullPath}',
          e.toString());
    });
  }
}

class _GitPushJob extends Job {
  GitScmProjectOperations gitOperations;
  Spark spark;
  String username;
  String password;

  _GitPushJob(this.gitOperations, this.username, this.password, this.spark)
      : super("Pushing changes…") {
  }

  Future run(ProgressMonitor monitor) {
    monitor.start(name, 1);

    return gitOperations.push(username, password).then((_) {
      spark.showSuccessMessage('Changes pushed successfully');
    }).catchError((e) {
      spark.showErrorMessage('Error while pushing changes', e.toString());
    });
  }
}

abstract class PackageManagementJob extends Job {
  final Spark _spark;
  final ws.Project _project;
  final String _commandName;

  PackageManagementJob(this._spark, this._project, this._commandName) :
      super('Getting packages…');

  Future run(ProgressMonitor monitor) {
    monitor.start(name, 1);

    return _run().then((_) {
      _spark.showSuccessMessage("Successfully ran $_commandName");
    }).catchError((e) {
      _spark.showErrorMessage("Error while running $_commandName", e.toString());
    });
  }

  Future _run();
}

class PubGetJob extends PackageManagementJob {
  PubGetJob(Spark spark, ws.Project project) :
      super(spark, project, 'pub get');

  Future _run() => _spark.pubManager.installPackages(_project);
}

class PubUpgradeJob extends PackageManagementJob {
  PubUpgradeJob(Spark spark, ws.Project project) :
      super(spark, project, 'pub upgrade');

  Future _run() => _spark.pubManager.upgradePackages(_project);
}

class BowerGetJob extends PackageManagementJob {
  BowerGetJob(Spark spark, ws.Project project) :
      super(spark, project, 'bower install');

  Future _run() => _spark.bowerManager.installPackages(_project);
}

class BowerUpgradeJob extends PackageManagementJob {
  BowerUpgradeJob(Spark spark, ws.Project project) :
      super(spark, project, 'bower upgrade');

  Future _run() => _spark.bowerManager.upgradePackages(_project);
}

class CompileDartJob extends Job {
  final Spark spark;
  final ws.File file;

  CompileDartJob(this.spark, this.file, String fileName) :
      super('Compiling ${fileName}…');

  Future run(ProgressMonitor monitor) {
    monitor.start(name, 1);

    CompilerService compiler = spark.services.getService("compiler");

    return compiler.compileFile(file, csp: true).then((CompilerResult result) {
      if (!result.getSuccess()) {
        throw result;
      }

      return getCreateFile(file.parent, '${file.name}.js').then((ws.File file) {
        return file.setContents(result.output);
      });
    }).catchError((e) {
      spark.showErrorMessage('Error Compiling ${file.name}', '${e}');
    });
  }

  Future<ws.File> getCreateFile(ws.Folder parent, String name) {
    ws.File file = parent.getChild(name);
    if (file == null) {
      return parent.createNewFile(name);
    } else {
      return new Future.value(file);
    }
  }
}

class ResourceRefreshJob extends Job {
  final List<ws.Project> resources;

  ResourceRefreshJob(this.resources) : super('Refreshing…');

  Future run(ProgressMonitor monitor) {
    List<ws.Project> projects = resources.map((r) => r.project).toSet().toList();

    monitor.start('', projects.length);

    Completer completer = new Completer();

    var consumeProject;
    consumeProject = () {
      ws.Project project = projects.removeAt(0);

      project.refresh().whenComplete(() {
        monitor.worked(1);

        if (projects.isEmpty) {
          completer.complete();
        } else {
          Timer.run(consumeProject);
        }
      });
    };

    Timer.run(consumeProject);

    return completer.future;
  }
}

// TODO(terry):  When only polymer overlays are used remove _initialized and
//               isPolymer's defintion and usage.
class AboutSparkAction extends SparkActionWithDialog {
  bool _initialized = false;

  AboutSparkAction(Spark spark, Element dialog)
      : super(spark, "help-about", "About Spark", dialog);

  void _invoke([Object context]) {
    if (!_initialized) {
      var checkbox = getElement('#analyticsCheck');
      checkbox.checked = _isTrackingPermitted;
      checkbox.onChange.listen((e) => _isTrackingPermitted = checkbox.checked);

      getElement('#aboutVersion').text = spark.appVersion;

      _initialized = true;
    }

    _show();
  }
}

class SettingsAction extends SparkActionWithDialog {
  // TODO(ussuri): This is essentially unused. Remove.
  bool _initialized = false;

  SettingsAction(Spark spark, Element dialog)
      : super(spark, "settings", "Settings", dialog);

  void _invoke([Object context]) {
    if (!_initialized) {
      _initialized = true;
    }

    spark.setGitSettingsResetDoneVisible(false);

    var whitespaceCheckbox = getElement('#stripWhitespace');

    // Wait for each of the following to (simultaneously) complete before
    // showing the dialog:
    Future.wait([
      spark.editorManager.stripWhitespaceOnSave.whenLoaded
          .then((BoolCachedPreference pref) {
            whitespaceCheckbox.checked = pref.value;
      }), new Future.value().then((_) {
        // For now, don't show the location field on Chrome OS; we always use syncFS.
        if (PlatformInfo.isCros) {
          return null;
        } else {
          return _showRootDirectory();
        }
      })
    ]).then((_) {
      _show();
      whitespaceCheckbox.onChange.listen((e) {
        spark.editorManager.stripWhitespaceOnSave.value =
            whitespaceCheckbox.checked;
      });
    });
  }

  Future _showRootDirectory() {
    return spark.localPrefs.getValue('projectFolder').then((folderToken) {
      if (folderToken == null) {
        getElement('#directory-label').text = '';
        return new Future.value();
      }
      return chrome.fileSystem.restoreEntry(folderToken).then((chrome.Entry entry) {
        return chrome.fileSystem.getDisplayPath(entry).then((path) {
          getElement('#directory-label').text = path;
        });
      });
    });
  }
}

class RunTestsAction extends SparkAction {
  TestDriver testDriver;

  RunTestsAction(Spark spark) : super(spark, "run-tests", "Run Tests") {
    if (spark.developerMode) {
      addBinding('ctrl-shift-alt-t');
    }
  }

<<<<<<< HEAD
  _invoke([Object context]) {
    if (spark.developerMode) {
      TestDriver testDriver = new TestDriver(
          all_tests.defineTests, spark.jobManager, connectToTestListener: true);
      testDriver.runTests();
    }
  }
=======
  void checkForTestListener() => _initTestDriver();

  _invoke([Object context]) {
    if (spark.developerMode) {
      _initTestDriver();
      testDriver.runTests();
    }
  }

  void _initTestDriver() {
    if (testDriver == null) {
      testDriver = new TestDriver(all_tests.defineTests, spark.jobManager,
          connectToTestListener: true);
    }
  }
>>>>>>> 2e75cb03
}

class WebStorePublishAction extends SparkActionWithDialog {
  bool _initialized = false;
  static final int NEWAPP = 1;
  static final int EXISTING = 2;
  int _type = NEWAPP;
  InputElement _newInput;
  InputElement _existingInput;
  InputElement _appIdInput;
  ws.Resource _resource;

  WebStorePublishAction(Spark spark, Element dialog)
      : super(spark, "webstore-publish", "Publish to Chrome Web Store", dialog) {
    enabled = false;
    spark.focusManager.onResourceChange.listen((r) => _updateEnablement(r));
  }

  void _invoke([Object context]) {
    if (!_initialized) {
      _newInput = getElement('input[value=new]');
      _existingInput = getElement('input[value=existing]');
      _appIdInput = getElement('#appID');
      _enableInput();

      _newInput.onChange.listen((e) => _enableInput());
      _existingInput.onChange.listen((e) => _enableInput());
      _initialized = true;
    }

    _resource = spark.focusManager.currentResource;
    _show();
  }

  void _enableInput() {
    int type = NEWAPP;
    if (_newInput.checked) {
      type = NEWAPP;
    }
    if (_existingInput.checked) {
      type = EXISTING;
    }
    _appIdInput.disabled = (type != EXISTING);
    if (type == EXISTING) {
      _appIdInput.focus();
    }
  }

  void _commit() {
    String appID = null;
    if (_existingInput.checked) {
      appID = _appIdInput.value;
    }
    _WebStorePublishJob job =
        new _WebStorePublishJob(spark, getAppContainerFor(_resource), appID);
    spark.jobManager.schedule(job);
  }

  void _updateEnablement(ws.Resource resource) {
    enabled = getAppContainerFor(resource) != null;
  }
}

class _WebStorePublishJob extends Job {
  ws.Container _container;
  String _appID;
  Spark spark;

  _WebStorePublishJob(this.spark, this._container, this._appID)
      : super("Publishing to Chrome Web Store…");

  Future run(ProgressMonitor monitor) {
    monitor.start(name, _appID == null ? 5 : 6);

    if (_container == null) {
      spark.showErrorMessage('Error while publishing the application',
          'The manifest.json file of the application has not been found.');
      return null;
    }

    return ws_utils.archiveContainer(_container).then((List<int> archivedData) {
      monitor.worked(1);
      WebStoreClient wsc = new WebStoreClient();
      return wsc.authenticate().then((_) {
        monitor.worked(1);
        return wsc.uploadItem(archivedData, identifier: _appID).then((String uploadedAppID) {
          monitor.worked(3);
          if (_appID == null) {
            spark.showUploadedAppDialog(uploadedAppID);
          } else {
            return wsc.publish(uploadedAppID).then((_) {
              monitor.worked(1);
              spark.showPublishedAppDialog(_appID);
            }).catchError((e) {
              monitor.worked(1);
              spark.showUploadedAppDialog(uploadedAppID);
            });
          }
        });
      });
    }).catchError((e) {
      spark.showErrorMessage('Error while publishing the application', e.toString());
    });
  }
}

// TODO: This does not need to extends SparkActionWithDialog - just dialog.
class GitAuthenticationDialog extends SparkActionWithDialog {
  Completer completer;
  static GitAuthenticationDialog _instance;
  bool _initialized = false;

  GitAuthenticationDialog(spark, dialogElement)
      : super(spark, "git-authentication", "Authenticate", dialogElement);

  void _invoke([Object context]) {
    if (!_initialized) {
      _dialog.element.querySelector(".cancel-button").onClick.listen((_) => _cancel());
      _initialized = true;
    }

    spark.setGitSettingsResetDoneVisible(false);
    _show();
  }

  void _commit() {
    final String username = (getElement('#gitUsername') as InputElement).value;
    final String password = (getElement('#gitPassword') as InputElement).value;
    final String encoded =
        JSON.encode({'username': username, 'password': password});
    spark.syncPrefs.setValue("git-auth-info", encoded).then((_) {
      completer.complete({'username': username, 'password': password});
      completer = null;
    });
  }

  void _cancel() {
    completer.completeError("cancelled");
    completer = null;
  }

  static Future<Map> request(Spark spark) {
    if (_instance == null) {
      _instance = new GitAuthenticationDialog(spark,
          spark.getDialogElement('#gitAuthenticationDialog'));
    }
    assert(_instance.completer == null);
    _instance.completer = new Completer();
    _instance.invoke();
    return _instance.completer.future;
  }
}

class ImportFileAction extends SparkAction implements ContextAction {
  ImportFileAction(Spark spark) : super(spark, "file-import", "Import File…");

  void _invoke([List<ws.Resource> resources]) {
    chrome.ChooseEntryOptions options = new chrome.ChooseEntryOptions(
        type: chrome.ChooseEntryType.OPEN_FILE);
    chrome.fileSystem.chooseEntry(options).then((chrome.ChooseEntryResult res) {
      chrome.ChromeFileEntry entry = res.entry;
      if (entry != null) {
        ws.Folder folder = resources.first;
        folder.importFileEntry(entry).catchError((e) {
          spark.showErrorMessage('Error while importing file', e);
        });
      }
    });
  }

  String get category => 'folder';

  bool appliesTo(Object object) => _isSingleFolder(object);
}

class ImportFolderAction extends SparkAction implements ContextAction {
  ImportFolderAction(Spark spark) : super(spark, "folder-import", "Import Folder…");

  void _invoke([List<ws.Resource> resources]) {
    chrome.ChooseEntryOptions options = new chrome.ChooseEntryOptions(
        type: chrome.ChooseEntryType.OPEN_DIRECTORY);
    chrome.fileSystem.chooseEntry(options).then((chrome.ChooseEntryResult res) {
      chrome.DirectoryEntry entry = res.entry;
      if (entry != null) {
        ws.Folder folder = resources.first;
        folder.importDirectoryEntry(entry).catchError((e) {
          spark.showErrorMessage('Error while importing folder', e);
        });
      }
    });
  }

  String get category => 'folder';

  bool appliesTo(Object object) => _isSingleFolder(object);
}

// Analytics code.

void _handleUncaughtException(error, [StackTrace stackTrace]) {
  // We don't log the error object itself because of PII concerns.
  final String errorDesc = error != null ? error.runtimeType.toString() : '';
  final String desc =
      '${errorDesc}\n${utils.minimizeStackTrace(stackTrace)}'.trim();

  _analyticsTracker.sendException(desc);

  window.console.error(error);
  if (stackTrace != null) {
    window.console.error(stackTrace.toString());
  }
}

bool get _isTrackingPermitted =>
    _analyticsTracker.service.getConfig().isTrackingPermitted();

set _isTrackingPermitted(bool value) =>
    _analyticsTracker.service.getConfig().setTrackingPermitted(value);<|MERGE_RESOLUTION|>--- conflicted
+++ resolved
@@ -488,25 +488,12 @@
     showErrorMessage(title, message);
   }
 
-<<<<<<< HEAD
-  // Implemented in a sub-class.
-  void unveil() { }
-=======
   void unveil() {
     if (developerMode) {
       RunTestsAction action = actionManager.getAction('run-tests');
       action.checkForTestListener();
     }
   }
-
-  Editor getCurrentEditor() {
-    ws.File file = editorManager.currentFile;
-    for (Editor editor in editorManager.editors) {
-      if (editor.file == file) return editor;
-    }
-    return null;
-  }
->>>>>>> 2e75cb03
 
   Editor getCurrentEditor() {
     ws.File file = editorManager.currentFile;
@@ -710,42 +697,6 @@
 
   Future<Editor> openEditor(ws.File file, {Span selection}) {
     _selectResource(file);
-<<<<<<< HEAD
-
-    return nextTick().then((_) {
-      for (Editor editor in editorManager.editors) {
-        if (editor.file == file) {
-          if (selection != null && editor is TextEditor) {
-            editor.select(selection);
-          }
-          return editor;
-        }
-      }
-      return null;
-    });
-  }
-
-  //
-  // - End implementation of AceManagerDelegate interface.
-  //
-
-  Timer _filterTimer = null;
-
-  void filterFilesList(String searchString) {
-    if ( _filterTimer != null) {
-      _filterTimer.cancel();
-      _filterTimer = null;
-    }
-
-    _filterTimer = new Timer(new Duration(milliseconds: 500), () {
-      _filterTimer = null;
-      _reallyFilterFilesList(searchString);
-    });
-  }
-
-  void _reallyFilterFilesList(String searchString) {
-    _filesController.performFilter(searchString);
-=======
 
     return nextTick().then((_) {
       for (Editor editor in editorManager.editors) {
@@ -791,7 +742,6 @@
     Set<ws.Resource> resources = new Set.from(
         editorManager.files.map((r) => r.parent != null ? r.parent : r));
     resources.forEach((ws.Resource r) => r.refresh());
->>>>>>> 2e75cb03
   }
 }
 
@@ -1113,25 +1063,6 @@
   void _show() => _dialog.show();
 }
 
-<<<<<<< HEAD
-class FileOpenInTabAction extends SparkAction implements ContextAction {
-  FileOpenInTabAction(Spark spark) :
-      super(spark, "file-open-in-tab", "Open in New Tab");
-
-  void _invoke([List<ws.File> files]) {
-    bool forceOpen = files.length > 1;
-    files.forEach((ws.File file) {
-      spark._selectInEditor(file, forceOpen: true, replaceCurrent: false);
-    });
-  }
-
-  String get category => 'folder';
-
-  bool appliesTo(Object object) => _isFileList(object);
-}
-
-=======
->>>>>>> 2e75cb03
 class FileOpenAction extends SparkAction {
   FileOpenAction(Spark spark) : super(spark, "file-open", "Open File…") {
     addBinding("ctrl-o");
@@ -1639,11 +1570,7 @@
 
   GetDeclarationAction(Spark spark)
       : super(spark, 'getDeclaration', 'Get Declaration') {
-<<<<<<< HEAD
-    addBinding('f3');
-=======
     addBinding('ctrl-.');
->>>>>>> 2e75cb03
     _analysisService = spark.services.getService('analyzer');
   }
 
@@ -2718,15 +2645,6 @@
     }
   }
 
-<<<<<<< HEAD
-  _invoke([Object context]) {
-    if (spark.developerMode) {
-      TestDriver testDriver = new TestDriver(
-          all_tests.defineTests, spark.jobManager, connectToTestListener: true);
-      testDriver.runTests();
-    }
-  }
-=======
   void checkForTestListener() => _initTestDriver();
 
   _invoke([Object context]) {
@@ -2742,7 +2660,6 @@
           connectToTestListener: true);
     }
   }
->>>>>>> 2e75cb03
 }
 
 class WebStorePublishAction extends SparkActionWithDialog {
