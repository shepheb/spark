// Copyright (c) 2013, Google Inc. Please see the AUTHORS file for details.
// All rights reserved. Use of this source code is governed by a BSD-style
// license that can be found in the LICENSE file.

library spark;

import 'dart:async';
import 'dart:convert' show JSON;
import 'dart:html';
import 'dart:math' as math;

import 'package:bootjack/bootjack.dart' as bootjack;
import 'package:chrome_gen/chrome_app.dart' as chrome;
import 'package:chrome_gen/src/files.dart' as chrome_files;
import 'package:logging/logging.dart';

import 'lib/ace.dart';
import 'lib/actions.dart';
import 'lib/analytics.dart' as analytics;
import 'lib/app.dart';
import 'lib/editorarea.dart';
import 'lib/editors.dart';
import 'lib/git/commands/clone.dart';
import 'lib/git/git.dart';
import 'lib/git/objectstore.dart';
import 'lib/git/options.dart';
import 'lib/preferences.dart' as preferences;
import 'lib/tests.dart';
import 'lib/ui/files_controller.dart';
import 'lib/ui/files_controller_delegate.dart';
import 'lib/ui/widgets/splitview.dart';
import 'lib/utils.dart';
import 'lib/workspace.dart' as ws;
import 'test/all.dart' as all_tests;

/**
 * Returns true if app.json contains a test-mode entry set to true.
 * If app.json does not exit, it returns true.
 */
Future<bool> isTestMode() {
  String url = chrome.runtime.getURL('app.json');
  return HttpRequest.getString(url).then((String contents) {
    bool result = true;
    try {
      Map info = JSON.decode(contents);
      result = info['test-mode'];
    } catch(exception, stackTrace) {
      // If JSON is invalid, assume test mode.
      result = true;
    }
    return result;
  }).catchError((e) {
    return true;
  });
}

void main() {
  isTestMode().then((testMode) {
    Spark spark = new Spark(testMode);
    spark.start();
  });
}

class Spark extends Application implements FilesControllerDelegate {
  final bool developerMode;

  /// The Google Analytics app ID for Spark.
  static final _ANALYTICS_ID = 'UA-45578231-1';

  AceContainer aceContainer;
  ThemeManager aceThemeManager;
  KeyBindingManager aceKeysManager;
  ws.Workspace workspace;
  EditorManager editorManager;
  EditorArea editorArea;
  analytics.Tracker tracker = new analytics.NullTracker();

  preferences.PreferenceStore localPrefs;
  preferences.PreferenceStore syncPrefs;

  ActionManager actionManager;

  SplitView _splitView;
  FilesController _filesController;
  PlatformInfo _platformInfo;
  TestDriver _testDriver;

  Spark(this.developerMode) {
    document.title = appName;

    localPrefs = preferences.localStore;
    syncPrefs = preferences.syncStore;

    initAnalytics();

    addParticipant(new _SparkSetupParticipant(this));

    // TODO: this event is not being fired. A bug with chrome apps / Dartium?
    chrome.app.window.onClosed.listen((_) {
      close();
    });

    initWorkspace();

    createEditorComponents();
    initEditorArea();
    initEditorManager();

    initFilesController();

    initLookAndFeel();

    createActions();
    initToolbar();
    buildMenu();

    initSplitView();
  }

  String get appName => i18n('app_name');

  String get appVersion => chrome.runtime.getManifest()['version'];

  PlatformInfo get platformInfo => _platformInfo;

  // TODO(ussuri): The below two methods are a temporary means to make Spark
  // reusable in SparkPolymer. Once the switch to Polymer is complete, they
  // will go away.

  /**
   * Should extract a UI Element from the underlying DOM. This method
   * is overwritten in SparkPolymer, which encapsulates the UI in a top-level
   * Polymer widget, rather than the top-level document's DOM.
   */
  Element getUIElement(String selectors) =>
      document.querySelector(selectors);

  /**
   * Should extract a dialog Element from the underlying UI's DOM. This is
   * different from [getUIElement] in that it's not currently overridden in
   * SparkPolymer.
   */
  Element getDialogElement(String selectors) =>
      document.querySelector(selectors);

  //
  // Parts of ctor:
  //

  void initAnalytics() {
    analytics.getService('Spark').then((service) {
      // Init the analytics tracker and send a page view for the main page.
      tracker = service.getTracker(_ANALYTICS_ID);
      tracker.sendAppView('main');
      _startTrackingExceptions();
    });
  }

  void initWorkspace() {
    workspace = new ws.Workspace(localPrefs);
  }

  void createEditorComponents() {
    aceContainer = new AceContainer(new DivElement());
    aceThemeManager = new ThemeManager(
        aceContainer, syncPrefs, getUIElement('#changeTheme a span'));
    aceKeysManager = new KeyBindingManager(
        aceContainer, syncPrefs, getUIElement('#changeKeys a span'));
    editorManager = new EditorManager(workspace, aceContainer, localPrefs);
    editorArea = new EditorArea(
        getUIElement('#editorArea'), editorManager, allowsLabelBar: true);
  }

  void initEditorManager() {
    editorManager.loaded.then((_) {
      List<ws.Resource> files = editorManager.files.toList();
      editorManager.files.forEach((file) {
        editorArea.selectFile(file, forceOpen: true, switchesTab: false);
      });
      localPrefs.getValue('lastFileSelection').then((String filePath) {
        if (editorArea.tabs.isEmpty) return;
        if (filePath == null) {
          editorArea.tabs[0].select();
          return;
        }
        ws.Resource resource = workspace.restoreResource(filePath);
        if (resource == null) {
          editorArea.tabs[0].select();
          return;
        }
        editorArea.selectFile(resource, switchesTab: true);
      });
    });
  }

  void initEditorArea() {
    editorArea.onSelected.listen((EditorTab tab) {
      // We don't change the selection when the file was already selected
      // otherwise, it would break multi-selection (#260).
      if (!_filesController.isFileSelected(tab.file)) {
        _filesController.selectFile(tab.file);
      }
      localPrefs.setValue('lastFileSelection', tab.file.path);
    });
  }

  void initFilesController() {
    _filesController =
        new FilesController(workspace, this, getUIElement('#fileViewArea'));
  }

  void initLookAndFeel() {
    // Init the Bootjack library (a wrapper around Bootstrap).
    bootjack.Bootjack.useDefault();
  }

  void initSplitView() {
    _splitView = new SplitView(getUIElement('#splitview'));
    _splitView.onResized.listen((_) {
      aceContainer.resize();
      syncPrefs.setValue('splitViewPosition', _splitView.position.toString());
    });
    syncPrefs.getValue('splitViewPosition').then((String position) {
      if (position != null) {
        int value = int.parse(position, onError: (_) => 0);
        if (value != 0) {
          _splitView.position = value;
        }
      }
    });
  }

  void createActions() {
    actionManager = new ActionManager();
    actionManager.registerAction(new FileOpenInTabAction(this));
    actionManager.registerAction(new FileNewAsAction(this));
    actionManager.registerAction(new FileNewAction(
        this, getDialogElement('#fileNewDialog')));
    actionManager.registerAction(new FileOpenAction(this));
    actionManager.registerAction(new FileSaveAction(this));
    actionManager.registerAction(new FileExitAction(this));
    actionManager.registerAction(new FileCloseAction(this));
    actionManager.registerAction(new FolderOpenAction(this));
    actionManager.registerAction(new FileRenameAction(
        this, getDialogElement('#renameDialog')));
    actionManager.registerAction(new FileDeleteAction(
        this, getDialogElement('#deleteDialog')));
    actionManager.registerAction(new GitCloneAction(
        this, getDialogElement("#gitCloneDialog")));
    actionManager.registerAction(new RunTestsAction(this));
    actionManager.registerAction(new AboutSparkAction(
        this, getDialogElement('#aboutDialog')));
    actionManager.registerKeyListener();
  }

  void initToolbar() {
    getUIElement("#openFile").onClick.listen(
        (_) => actionManager.getAction('file-open').invoke());
    getUIElement("#newFile").onClick.listen(
        (_) => actionManager.getAction('file-new-as').invoke());
  }

  void buildMenu() {
    UListElement ul = getUIElement('#hotdogMenu ul');

    ul.children.add(createMenuItem(actionManager.getAction('file-open')));
    ul.children.add(createMenuItem(actionManager.getAction('folder-open')));

    ul.children.add(createMenuSeparator());

    // Theme control.
    Element theme = ul.querySelector('#changeTheme');
    ul.children.remove(theme);
    ul.children.add(theme);
    ul.querySelector('#themeLeft').onClick.listen((e) => aceThemeManager.dec(e));
    ul.querySelector('#themeRight').onClick.listen((e) => aceThemeManager.inc(e));

    // Key binding control.
    Element keys = ul.querySelector('#changeKeys');
    ul.children.remove(keys);
    ul.children.add(keys);
    ul.querySelector('#keysLeft').onClick.listen((e) => aceKeysManager.dec(e));
    ul.querySelector('#keysRight').onClick.listen((e) => aceKeysManager.inc(e));

    if (developerMode) {
      ul.children.add(createMenuSeparator());
      ul.children.add(createMenuItem(actionManager.getAction('run-tests')));
      ul.children.add(createMenuItem(actionManager.getAction('git-clone')));
    }

    ul.children.add(createMenuSeparator());
    ul.children.add(createMenuItem(actionManager.getAction('help-about')));
  }

  //
  // - End parts of ctor.
  //

  /**
   * Allow for creating a new file using the Save as dialog.
   */
  void newFileAs() {
    chrome.ChooseEntryOptions options = new chrome.ChooseEntryOptions(
        type: chrome.ChooseEntryType.SAVE_FILE);
    chrome.fileSystem.chooseEntry(options).then((chrome.ChooseEntryResult res) {
      chrome.ChromeFileEntry entry = res.entry;

      if (entry != null) {
        workspace.link(entry).then((file) {
          editorArea.selectFile(file, forceOpen: true, switchesTab: true);
          workspace.save();
        });
      }
    }).catchError((e) => null);
  }

  void openFile() {
    chrome.ChooseEntryOptions options = new chrome.ChooseEntryOptions(
        type: chrome.ChooseEntryType.OPEN_WRITABLE_FILE);
    chrome.fileSystem.chooseEntry(options).then((chrome.ChooseEntryResult res) {
      chrome.ChromeFileEntry entry = res.entry;

      if (entry != null) {
        workspace.link(entry).then((file) {
          editorArea.selectFile(file, forceOpen: true, switchesTab: true);
          workspace.save();
        });
      }
    }).catchError((e) => null);
  }

  void openFolder() {
    chrome.ChooseEntryOptions options = new chrome.ChooseEntryOptions(
        type: chrome.ChooseEntryType.OPEN_DIRECTORY);
    chrome.fileSystem.chooseEntry(options).then((chrome.ChooseEntryResult res) {
      chrome.ChromeFileEntry entry = res.entry;

      if (entry != null) {
        workspace.link(entry).then((file) {
          _filesController.selectLastFile();
          workspace.save();
        });
      }
    }).catchError((e) => null);
  }

  List<ws.Resource> _getSelection() => _filesController.getSelection();

   void _closeOpenEditor(ws.Resource resource) {
    if (resource is ws.File &&  editorManager.isFileOpened(resource)) {
      editorManager.close(resource);
    }
  }

  void showStatus(String text, {bool error: false}) {
    Element element = getUIElement("#status");
    element.text = text;
    element.classes.toggle('error', error);
  }

  void notImplemented(String str) => showStatus("Not implemented: ${str}");

  //
  // Implementation of FilesControllerDelegate interface:
  //

  void selectInEditor(ws.File file,
                      {bool forceOpen: false,
                       bool replaceCurrent: true,
                       bool switchesTab: true}) {
    if (forceOpen || editorManager.isFileOpened(file)) {
      editorArea.selectFile(file,
          forceOpen: forceOpen,
          replaceCurrent: replaceCurrent,
          switchesTab: switchesTab);
    }
  }

  Element getContextMenuContainer() =>
      getUIElement('#file-item-context-menu');

  List<ContextAction> getActionsFor(List<ws.Resource> resources) =>
      actionManager.getContextActions(resources);

  //
  // - End implementation of FilesControllerDelegate interface.
  //

  void _startTrackingExceptions() {
    // Handle logged exceptions.
    Logger.root.onRecord.listen((LogRecord r) {
      if (r.level >= Level.SEVERE && r.loggerName != 'spark.tests') {
        // We don't log the error object because of PII concerns.
        // TODO: we need to add a test to verify this
        String error =
            r.error != null ? r.error.runtimeType.toString() : r.message;
        String desc = '${error}\n${minimizeStackTrace(r.stackTrace)}'.trim();

        if (desc.length > analytics.MAX_EXCEPTION_LENGTH) {
          desc = '${desc.substring(0, analytics.MAX_EXCEPTION_LENGTH - 1)}~';
        }

        tracker.sendException(desc);
      }
    });

    // TODO: currently, there's no way in Dart to handle uncaught exceptions
  }
}

class PlatformInfo {
  /**
   * The operating system chrome is running on. One of: "mac", "win", "android",
   * "cros", "linux", "openbsd".
   */
  final String os;

  /**
   * The machine's processor architecture. One of: "arm", "x86-32", "x86-64".
   */
  final String arch;

  /**
   * The native client architecture. This may be different from arch on some
   * platforms. One of: "arm", "x86-32", "x86-64".
   */
  final String naclArch;

  PlatformInfo._(this.os, this.arch, this.naclArch);

  String toString() => "${os}, ${arch}, ${naclArch}";
}

class _SparkSetupParticipant extends LifecycleParticipant {
  Spark spark;

  _SparkSetupParticipant(this.spark);

  Future applicationStarting(Application application) {
    // get platform info
    return chrome.runtime.getPlatformInfo().then((Map m) {
      spark._platformInfo = new PlatformInfo._(m['os'], m['arch'], m['nacl_arch']);
      spark.workspace.restore().then((value) {
        if (spark.workspace.getFiles().length == 0) {
          // No files, just focus the editor.
          spark.aceContainer.focus();
        }
      });
    });
  }

  Future applicationStarted(Application application) {
    if (spark.developerMode) {
      spark._testDriver = new TestDriver(
          all_tests.defineTests, connectToTestListener: true);
    }
  }

  Future applicationClosed(Application application) {
    spark.editorManager.persistState();

    spark.localPrefs.flush();
    spark.syncPrefs.flush();
  }
}

class ThemeManager {
  AceContainer aceContainer;
  preferences.PreferenceStore prefs;
  Element _label;

  ThemeManager(this.aceContainer, this.prefs, this._label) {
    prefs.getValue('aceTheme').then((String value) {
      if (value != null) {
        aceContainer.theme = value;
        _updateName(value);
      } else {
        _updateName(aceContainer.theme);
      }
    });
  }

  void inc(Event e) {
   e.stopPropagation();
    _changeTheme(1);
  }

  void dec(Event e) {
    e.stopPropagation();
    _changeTheme(-1);
  }

  void _changeTheme(int direction) {
    int index = AceContainer.THEMES.indexOf(aceContainer.theme);
    index = (index + direction) % AceContainer.THEMES.length;
    String newTheme = AceContainer.THEMES[index];
    prefs.setValue('aceTheme', newTheme);
    _updateName(newTheme);
    aceContainer.theme = newTheme;
  }

  void _updateName(String name) {
    _label.text = capitalize(name.replaceAll('_', ' '));
  }
}

class KeyBindingManager {
  AceContainer aceContainer;
  preferences.PreferenceStore prefs;
  Element _label;

  KeyBindingManager(this.aceContainer, this.prefs, this._label) {
    prefs.getValue('keyBinding').then((String value) {
      if (value != null) {
        aceContainer.setKeyBinding(value);
      }
      _updateName(value);
    });
  }

  void inc(Event e) {
    e.stopPropagation();
    _changeBinding(1);
  }

  void dec(Event e) {
    e.stopPropagation();
    _changeBinding(-1);
  }

  void _changeBinding(int direction) {
    aceContainer.getKeyBinding().then((String name) {
      int index = math.max(AceContainer.KEY_BINDINGS.indexOf(name), 0);
      index = (index + direction) % AceContainer.KEY_BINDINGS.length;
      String newBinding = AceContainer.KEY_BINDINGS[index];
      prefs.setValue('keyBinding', newBinding);
      _updateName(newBinding);
      aceContainer.setKeyBinding(newBinding);
    });
  }

  void _updateName(String name) {
    _label.text = 'Keys: ' + (name == null ? 'default' : capitalize(name));
  }
}

/**
 * The abstract parent class of Spark related actions.
 */
abstract class SparkAction extends Action {
  Spark spark;

  SparkAction(this.spark, String id, String name) : super(id, name);

  void invoke([Object context]) {
    // Send an action event with the 'main' event category.
    spark.tracker.sendEvent('main', id);

    _invoke(context);
  }

  void _invoke([Object context]);

  /**
   * Returns true if `object` is a list and all items are [Resource].
   */
  bool _isResourceList(Object object) {
    if (object is! List) {
      return false;
    }
    List items = object as List;
    return items.every((r) => r is ws.Resource);
  }

  /**
   * Returns true if `object` is a list with a single item and this item is a
   * [Resource].
   */
  bool _isSingleResource(Object object) {
    if (!_isResourceList(object)) {
      return false;
    }
    List<ws.Resource> resources = object as List<ws.Resource>;
    return resources.length == 1;
  }

  /**
   * Returns true if `object` is a list with a single item and this item is a
   * [Folder].
   */
  bool _isSingleFolder(Object object) {
    if (!_isSingleResource(object)) {
      return false;
    }
    List<ws.Resource> resources = object as List;
    return (object as List).first is ws.Folder;
  }

  /**
   * Returns true if `object` is a list of top-level [Resource].
   */
  bool _isTopLevel(Object object) {
    if (!_isResourceList(object)) {
      return false;
    }
    List<ws.Resource> resources = object as List;
    return resources.every((ws.Resource r) => r.isTopLevel);
  }

  /**
   * Returns true if `object` is a list of File.
   */
  bool _isFileList(Object object) {
    if (!_isResourceList(object)) {
      return false;
    }
    List<ws.Resource> resources = object as List;
    return resources.every((r) => r is ws.File);
  }
}

abstract class SparkActionWithDialog extends SparkAction {
  bootjack.Modal _dialog;

  SparkActionWithDialog(Spark spark,
                        String id,
                        String name,
                        Element dialogElement)
      : super(spark, id, name) {
    dialogElement.querySelector("[primary]").onClick.listen((_) => _commit());
    _dialog = bootjack.Modal.wire(dialogElement);
  }

  void _commit();

<<<<<<< HEAD
  bool get isPolymer => _dialog.element.tagName == "SPARK-OVERLAY";
=======
  void _triggerOnReturn(Element element) {
    element.onKeyDown.listen((event) {
      if (event.keyCode == KeyCode.ENTER) {
        _commit();
        _dialog.hide();
      }
    });
  }
>>>>>>> e2e55da6
}

class FileOpenInTabAction extends SparkAction implements ContextAction {
  FileOpenInTabAction(Spark spark) :
      super(spark, "file-open-in-tab", "Open in New Tab");

  void _invoke([List<ws.File> files]) {
    bool forceOpen = files.length > 1;
    files.forEach((ws.File file) {
      spark.selectInEditor(file, forceOpen: true, replaceCurrent: false);
    });
  }

  String get category => 'tab';

  bool appliesTo(Object object) => _isFileList(object);
}

class FileNewAction extends SparkActionWithDialog implements ContextAction {
  InputElement _nameElement;
  ws.Folder folder;

  FileNewAction(Spark spark, Element dialog)
      : super(spark, "file-new", "New File…", dialog) {
    defaultBinding("ctrl-n");
    _nameElement = _dialog.element.querySelector("#fileName");
    _triggerOnReturn(_nameElement);
  }

  void _invoke([List<ws.Folder> folders]) {
    if (folders != null && folders.isNotEmpty) {
      folder = folders.first;
      _nameElement.value = '';
      isPolymer ? (_dialog.element as dynamic).toggle() : _dialog.show();
    }
  }

  // called when user validates the dialog
  void _commit() {
    var name = _nameElement.value;
    if (name.isNotEmpty) {
      folder.createNewFile(name).then((file) =>
          spark.selectInEditor(file, forceOpen: true, replaceCurrent: true));
    }
  }

  String get category => 'resource';

  bool appliesTo(Object object) => _isSingleFolder(object);
}

class FileOpenAction extends SparkAction {
  FileOpenAction(Spark spark) : super(spark, "file-open", "Open File…") {
    defaultBinding("ctrl-o");
  }

  void _invoke([Object context]) => spark.openFile();
}

class FileNewAsAction extends SparkAction {
  FileNewAsAction(Spark spark) : super(spark, "file-new-as", "New File…");

  void _invoke([Object context]) => spark.newFileAs();
}


class FileSaveAction extends SparkAction {
  FileSaveAction(Spark spark) : super(spark, "file-save", "Save") {
    defaultBinding("ctrl-s");
  }

  void _invoke([Object context]) => spark.editorManager.saveAll();
}

class FileDeleteAction extends SparkActionWithDialog implements ContextAction {
  List<ws.Resource> _resources;
  // TODO: Add _messageElement.

  FileDeleteAction(Spark spark, Element dialog)
      : super(spark, "file-delete", "Delete", dialog);

  void _invoke([List<ws.Resource> resources]) {
    if (resources == null) {
      var sel = spark._filesController.getSelection();
      if (sel.isNotEmpty) {
        _resources = sel;
        _setMessageAndShow();
      }
    } else {
      _resources = resources;
      _setMessageAndShow();
    }
  }

  void _setMessageAndShow() {
    if (_resources.length == 1) {
      _dialog.element.querySelector("#message").text =
          "Are you sure you want to delete '${_resources.first.name}'?";
    } else {
      _dialog.element.querySelector("#message").text =
          "Are you sure you want to delete ${_resources.length} files?";
    }
    isPolymer ? (_dialog.element as dynamic).toggle() : _dialog.show();
  }

  void _commit() {
    _resources.forEach((ws.Resource resource) {
      resource.delete();
    });
    _resources = null;
  }

  String get category => 'resource-delete';

  bool appliesTo(Object object) => _isResourceList(object);
}

class FileRenameAction extends SparkActionWithDialog implements ContextAction {
  ws.Resource resource;
  InputElement _nameElement;

  FileRenameAction(Spark spark, Element dialog)
      : super(spark, "file-rename", "Rename…", dialog) {
    _nameElement = _dialog.element.querySelector("#fileName");
    _triggerOnReturn(_nameElement);
  }

  void _invoke([List<ws.Resource> resources]) {
   if (resources != null && resources.isNotEmpty) {
     resource = resources.first;
<<<<<<< HEAD
     _element.value = resource.name;
     isPolymer ? (_dialog.element as dynamic).toggle() : _dialog.show();
=======
     _nameElement.value = resource.name;
     _dialog.show();
>>>>>>> e2e55da6
   }
  }

  void _commit() {
    if (_nameElement.value.isNotEmpty) {
      spark._closeOpenEditor(resource);
      resource.rename(_nameElement.value);
    }
  }

  String get category => 'resource';

  bool appliesTo(Object object) => _isSingleResource(object) && !_isTopLevel(object);
}

class FileCloseAction extends SparkAction implements ContextAction {
  FileCloseAction(Spark spark) : super(spark, "file-close", "Close");

  void _invoke([List<ws.Resource> resources]) {
    if (resources == null) {
      resources = spark._getSelection();
    }

    for (ws.Resource resource in resources) {
      spark._closeOpenEditor(resource);
      resource.workspace.unlink(resource);
    }

    spark.workspace.save();
  }

  String get category => 'resource';

  bool appliesTo(Object object) => _isTopLevel(object);
}

class FileExitAction extends SparkAction {
  FileExitAction(Spark spark) : super(spark, "file-exit", "Quit") {
    macBinding("ctrl-q");
    winBinding("ctrl-shift-f4");
  }

  void _invoke([Object context]) {
    spark.close().then((_) {
      chrome.app.window.current().close();
    });
  }
}

class FolderOpenAction extends SparkAction {
  FolderOpenAction(Spark spark) : super(spark, "folder-open", "Open Folder…");

  void _invoke([Object context]) => spark.openFolder();
}

class GitCloneAction extends SparkActionWithDialog {
  InputElement _projectNameElement;
  InputElement _repoUrlElement;

  GitCloneAction(Spark spark, Element dialog)
      : super(spark, "git-clone", "Git Clone…", dialog) {
    _projectNameElement = _dialog.element.querySelector("#gitProjectName");
    _repoUrlElement = _dialog.element.querySelector("#gitRepoUrl");
    _triggerOnReturn(_repoUrlElement);
  }

  void _invoke([Object context]) {
    isPolymer ? (_dialog.element as dynamic).toggle() : _dialog.show();
  }

  void _commit() {
    // TODO(grv): add verify checks.
    _gitClone(_projectNameElement.value, _repoUrlElement.value, spark);
  }

  void _gitClone(String projectName, String url, Spark spark) {
    getGitTestFileSystem().then((chrome_files.CrFileSystem fs) {
      fs.root.createDirectory(projectName).then((chrome.DirectoryEntry dir) {
        GitOptions options = new GitOptions();
        options.root = dir;
        options.repoUrl = url;
        options.depth = 1;
        options.store = new ObjectStore(dir);
        Clone clone = new Clone(options);
        options.store.init().then((_) {
          clone.clone().then((_) {
            spark.workspace.link(dir).then((folder) {
              spark._filesController.selectLastFile();
              spark.workspace.save();
            });
          });
        });
      });
    });
  }
}

// TODO(terry):  When only polymer overlays are used remove _initialized and
//               isPolymer's defintion and usage.
class AboutSparkAction extends SparkActionWithDialog {
  bool _initialized = false;

  AboutSparkAction(Spark spark, Element dialog)
      : super(spark, "help-about", "About Spark", dialog);

  void _invoke([Object context]) {
    if (isPolymer || !_initialized) {
      var checkbox = _dialog.element.querySelector('#analyticsCheck');
      checkbox.checked =
          spark.tracker.service.getConfig().isTrackingPermitted();
      checkbox.onChange.listen((e) {
        spark.tracker.service.getConfig()
            .setTrackingPermitted(checkbox.checked);
      });

      _dialog.element.querySelector('#aboutVersion').text = spark.appVersion;

      _initialized = true;
    }

    isPolymer ? (_dialog.element as dynamic).toggle() : _dialog.show();
  }

  void _commit() {
    // Nothing to do for this dialog.
  }
}

class RunTestsAction extends SparkAction {
  RunTestsAction(Spark spark) : super(spark, "run-tests", "Run Tests");

  _invoke([Object context]) => spark._testDriver.runTests();
}<|MERGE_RESOLUTION|>--- conflicted
+++ resolved
@@ -633,9 +633,8 @@
 
   void _commit();
 
-<<<<<<< HEAD
   bool get isPolymer => _dialog.element.tagName == "SPARK-OVERLAY";
-=======
+
   void _triggerOnReturn(Element element) {
     element.onKeyDown.listen((event) {
       if (event.keyCode == KeyCode.ENTER) {
@@ -644,7 +643,6 @@
       }
     });
   }
->>>>>>> e2e55da6
 }
 
 class FileOpenInTabAction extends SparkAction implements ContextAction {
@@ -775,13 +773,8 @@
   void _invoke([List<ws.Resource> resources]) {
    if (resources != null && resources.isNotEmpty) {
      resource = resources.first;
-<<<<<<< HEAD
-     _element.value = resource.name;
+    _nameElement.value = resource.name;
      isPolymer ? (_dialog.element as dynamic).toggle() : _dialog.show();
-=======
-     _nameElement.value = resource.name;
-     _dialog.show();
->>>>>>> e2e55da6
    }
   }
 
