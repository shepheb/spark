--- conflicted
+++ resolved
@@ -1129,20 +1129,13 @@
 
     spark.askUserOkCancel(message, okButtonLabel: 'Delete').then((bool val) {
       if (val) {
-<<<<<<< HEAD
         spark.workspace.pauseResourceEvents();
-        Future.forEach(resources, (r) => r.delete()).catchError((e) {
+        Future.forEach(resources, (ws.Resource r) => r.delete()).catchError((e) {
           String ordinality = resources.length == 1 ? "File" : "Files";
           spark.showErrorMessage("Error Deleting ${ordinality}", e.toString());
         }).whenComplete(() {
-=======
-        try {
-          spark.workspace.pauseResourceEvents();
-          resources.forEach((ws.Resource resource) => resource.delete());
+          spark.workspace.resumeResourceEvents();
           spark.workspace.save();
-        } finally {
->>>>>>> b0af13f7
-          spark.workspace.resumeResourceEvents();
         });
       }
     });
