// Copyright (c) 2013, Google Inc. Please see the AUTHORS file for details.
// All rights reserved. Use of this source code is governed by a BSD-style
// license that can be found in the LICENSE file.

library spark_polymer;

import 'package:bootjack/bootjack.dart' as bootjack;
import 'package:polymer/polymer.dart' as polymer;

import 'spark.dart';
<<<<<<< HEAD
import 'lib/ace.dart';
import 'lib/utils.dart' as utils;
import 'package:spark_widgets/spark-overlay/spark-overlay.dart';
import 'package:spark_widgets/spark-icon/spark-icon.dart';
import 'package:spark_widgets/spark-icon-button/spark-icon-button.dart';
=======
>>>>>>> 2644361c

void main() {
  polymer.initPolymer().run(() {
    // TODO: hard-code developer mode to true for now.
    SparkPolymer spark = new SparkPolymer(true);
    spark.start();
  });
}

class SparkPolymer extends Spark {
  SparkPolymer(bool developerMode) : super(developerMode);

  //
  // Override some parts of the parent's ctor:
  //

  @override
  String get appName => super.appName + "Polymer";

  @override
  void initAnalytics() => super.initAnalytics();

  @override
  void initWorkspace() => super.initWorkspace();

  @override
  void initEditor() => super.initEditor();

  @override
  void initEditorManager() => super.initEditorManager();

  @override
  void initEditorArea() => super.initEditorArea();

  @override
  void initSplitView() {
    // We're using a Polymer-based splitview, so disable the default.
  }

<<<<<<< HEAD
  // TODO(terry): Hookup overlay dialog.
  @override
  void showStatus(String text, {bool error: false}) {
    Element element = querySelector("#status");
    element.text = text;
    SparkOverlay overlay = querySelector("#spark-dialog");
    if (overlay != null) {
      overlay.toggle();
    }
  }

  void _switchTheme([_]) {
    int selected =
        (querySelector('#themeChooser') as dynamic).selected;
    if (selected == -1)
      selected = 0;
    final String themeName = AceEditor.THEMES[selected];
    editor.theme = themeName;
    syncPrefs.setValue('aceTheme', themeName);
=======
  @override
  void initFilesController() => super.initFilesController();

  @override
  void initLookAndFeel() {
    // Init the Bootjack library (a wrapper around Bootstrap).
    bootjack.Bootjack.useDefault();
>>>>>>> 2644361c
  }

  @override
  void createActions() => super.createActions();

  @override
  void initToolbar() => super.initToolbar();

  @override
  void buildMenu() => super.buildMenu();

  //
  // - End parts of the parent's ctor.
  //
}<|MERGE_RESOLUTION|>--- conflicted
+++ resolved
@@ -8,14 +8,9 @@
 import 'package:polymer/polymer.dart' as polymer;
 
 import 'spark.dart';
-<<<<<<< HEAD
-import 'lib/ace.dart';
-import 'lib/utils.dart' as utils;
+
+import 'dart:html';
 import 'package:spark_widgets/spark-overlay/spark-overlay.dart';
-import 'package:spark_widgets/spark-icon/spark-icon.dart';
-import 'package:spark_widgets/spark-icon-button/spark-icon-button.dart';
-=======
->>>>>>> 2644361c
 
 void main() {
   polymer.initPolymer().run(() {
@@ -55,7 +50,6 @@
     // We're using a Polymer-based splitview, so disable the default.
   }
 
-<<<<<<< HEAD
   // TODO(terry): Hookup overlay dialog.
   @override
   void showStatus(String text, {bool error: false}) {
@@ -67,15 +61,6 @@
     }
   }
 
-  void _switchTheme([_]) {
-    int selected =
-        (querySelector('#themeChooser') as dynamic).selected;
-    if (selected == -1)
-      selected = 0;
-    final String themeName = AceEditor.THEMES[selected];
-    editor.theme = themeName;
-    syncPrefs.setValue('aceTheme', themeName);
-=======
   @override
   void initFilesController() => super.initFilesController();
 
@@ -83,7 +68,6 @@
   void initLookAndFeel() {
     // Init the Bootjack library (a wrapper around Bootstrap).
     bootjack.Bootjack.useDefault();
->>>>>>> 2644361c
   }
 
   @override
