// Copyright (c) 2013, Google Inc. Please see the AUTHORS file for details.
// All rights reserved. Use of this source code is governed by a BSD-style
// license that can be found in the LICENSE file.

/**
 * This class implements the controller for the list of files.
 */
library spark.ui.widgets.files_controller;

import 'dart:async';
import 'dart:convert' show JSON;
import 'dart:html' as html;

import 'package:bootjack/bootjack.dart' as bootjack;

import 'utils/html_utils.dart';
import 'widgets/file_item_cell.dart';
import 'widgets/listview_cell.dart';
import 'widgets/treeview.dart';
import 'widgets/treeview_cell.dart';
import 'widgets/treeview_delegate.dart';
import '../actions.dart';
import '../event_bus.dart';
import '../preferences.dart' as preferences;
import '../scm.dart';
import '../workspace.dart';

class FilesControllerSelectionChangedEvent extends BusEvent {
  Resource resource;
  bool forceOpen;
  bool replaceCurrent;
  bool switchesTab;

  FilesControllerSelectionChangedEvent(
      this.resource,
      {this.forceOpen: false,
       this.replaceCurrent: true,
       this.switchesTab: true});

  BusEventType get type => BusEventType.FILES_CONTROLLER__SELECTION_CHANGED;
}

class FilesController implements TreeViewDelegate {
  // TreeView that's used to show the workspace.
  TreeView _treeView;
  // Workspace that references all the resources.
  final Workspace _workspace;
  // Used to get a list of actions in the context menu for a resource.
  final ActionManager _actionManager;
  // The SCMManager is used to help us decorate files with their SCM status.
  final ScmManager _scmManager;
  // List of top-level resources.
  final List<Resource> _files = [];
  // Map of nodeUID to the resources of the workspace for a quick lookup.
  final Map<String, Resource> _filesMap = {};
  // Cache of sorted children of nodes.
  final Map<String, List<String>> _childrenCache = {};
  // Preferences where to store tree expanded/collapsed state.
  final preferences.PreferenceStore localPrefs = preferences.localStore;
  // The event bus to post events for file selection in the tree.
  final EventBus _eventBus;
  // HTML container for the context menu.
  html.Element _menuContainer;
  // Filter the list of files by filename containing this string.
  String _filterString;
  // List of filtered top-level resources.
  List<Resource> _filteredFiles;
  // Sorted children of nodes.
  Map<String, List<String>> _filteredChildrenCache;

  FilesController(this._workspace,
                  this._actionManager,
                  this._scmManager,
                  this._eventBus,
                  this._menuContainer,
                  html.Element fileViewArea) {
    _treeView = new TreeView(fileViewArea, this);
    _treeView.dropEnabled = true;
    _treeView.draggingEnabled = true;

    _workspace.whenAvailable().then((_) => _addAllFiles());

    _workspace.onResourceChange.listen((event) {
      bool hasAddsDeletes = event.changes.any((d) => d.isAdd || d.isDelete);
      if (hasAddsDeletes) _processEvents(event);
    });

    _workspace.onMarkerChange.listen((_) => _processMarkerChange());
    _scmManager.onStatusChange.listen((_) => _processScmChange());
  }

  bool isFileSelected(Resource file) {
    return _treeView.selection.contains(file.uuid);
  }

  List<Resource> _currentFiles() {
    return _filteredFiles != null ?  _filteredFiles : _files;
  }

   Map<String, List<String>> _currentChildrenCache() {
    return  _filteredChildrenCache != null ? _filteredChildrenCache : _childrenCache;
  }

  void selectFile(Resource file, {bool forceOpen: false}) {
    if (_currentFiles().isEmpty) {
      return;
    }

    List parents = _collectParents(file, []);

    parents.forEach((Container container) {
      if (!_treeView.isNodeExpanded(container.uuid)) {
        _treeView.setNodeExpanded(container.uuid, true);
      }
    });

    _treeView.selection = [file.uuid];
    _treeView.scrollIntoNode(file.uuid, html.ScrollAlignment.CENTER);
    _eventBus.addEvent(
        new FilesControllerSelectionChangedEvent(
            file, forceOpen: forceOpen));
  }

  void selectFirstFile({bool forceOpen: false}) {
    if (_currentFiles().isEmpty) {
      return;
    }
    selectFile(_currentFiles()[0], forceOpen: forceOpen);
  }

  void setFolderExpanded(Container resource) {
    for (Container container in _collectParents(resource, [])) {
      if (!_treeView.isNodeExpanded(container.uuid)) {
        _treeView.setNodeExpanded(container.uuid, true);
      }
    }

    _treeView.setNodeExpanded(resource.uuid, true);
  }

  // Implementation of [TreeViewDelegate] interface.

  bool treeViewHasChildren(TreeView view, String nodeUID) {
    if (nodeUID == null) {
      return true;
    } else {
      return (_filesMap[nodeUID] is Container);
    }
  }

  int treeViewNumberOfChildren(TreeView view, String nodeUID) {
    if (nodeUID == null) {
      return _currentFiles().length;
    } else if (_filesMap[nodeUID] is Container) {
      _cacheChildren(nodeUID);
      if (_currentChildrenCache()[nodeUID] == null) {
        return 0;
      }
      return _currentChildrenCache()[nodeUID].length;
    } else {
      return 0;
    }
  }

  String treeViewChild(TreeView view, String nodeUID, int childIndex) {
    if (nodeUID == null) {
      return _currentFiles()[childIndex].uuid;
    } else {
      _cacheChildren(nodeUID);
      return _currentChildrenCache()[nodeUID][childIndex];
    }
  }

  List<Resource> getSelection() {
    List resources = [];
    _treeView.selection.forEach((String nodeUID) {
      resources.add(_filesMap[nodeUID]);
    });
    return resources;
  }
  
  void setSelection(List<Resource> resources) { 
    _treeView.selection = resources.map((r) => r.uuid);
  }
  
  ListViewCell treeViewCellForNode(TreeView view, String nodeUID) {
    Resource resource = _filesMap[nodeUID];
    assert(resource != null);
    FileItemCell cell = new FileItemCell(resource);
    if (resource is Folder) {
      cell.acceptDrop = true;
    }
    _updateScmInfo(cell);
    return cell;
  }

  int treeViewHeightForNode(TreeView view, String nodeUID) => 20;

  void treeViewSelectedChanged(TreeView view,
                               List<String> nodeUIDs) {
    if (nodeUIDs.isNotEmpty) {
      Resource resource = _filesMap[nodeUIDs.first];
      _eventBus.addEvent(
          new FilesControllerSelectionChangedEvent(
              resource, forceOpen: true, replaceCurrent: true));
    }
  }

  bool treeViewRowClicked(html.MouseEvent event, String uid) {
    if (uid == null) {
      return true;
    }

    Resource resource = _filesMap[uid];
    if (resource is File) {
      bool altKeyPressed = event.altKey;
      bool shiftKeyPressed = event.shiftKey;
      bool ctrlKeyPressed = event.ctrlKey;

      // Open in editor only if alt key or no modifier key is down.  If alt key
      // is pressed, it will open a new tab.
      if (altKeyPressed && !shiftKeyPressed && !ctrlKeyPressed) {
        _eventBus.addEvent(
            new FilesControllerSelectionChangedEvent(
                resource, forceOpen: true, replaceCurrent: false));
        return false;
      }
    }

    return true;
  }

  void treeViewDoubleClicked(TreeView view,
                             List<String> nodeUIDs,
                             html.Event event) {
    if (nodeUIDs.length == 1 && _filesMap[nodeUIDs.first] is Container) {
      view.toggleNodeExpanded(nodeUIDs.first, animated: true);
    }
  }

  void treeViewContextMenu(TreeView view,
                           List<String> nodeUIDs,
                           String nodeUID,
                           html.Event event) {
    cancelEvent(event);
    Resource resource = _filesMap[nodeUID];
    FileItemCell cell = new FileItemCell(resource);
    _showMenuForEvent(cell, event, resource);
  }

  String treeViewDropEffect(TreeView view,
                            html.DataTransfer dataTransfer,
                            String nodeUID) {
    if (dataTransfer.types.contains('Files')) {
      if (nodeUID == null) {
        // Importing to top-level is not allowed for now.
        return "none";
      } else {
        // Import files into a folder.
        return "copy";
      }
    } else {
      // Move files inside top-level folder.
      return "move";
    }
  }

  String treeViewDropCellsEffect(TreeView view,
                                 List<String> nodesUIDs,
                                 String nodeUID) {
    if (nodeUID == null) {
      return "none";
    }
    if (_isDifferentProject(nodesUIDs, nodeUID)) {
      return "copy";
    } else {
      if (_isValidMove(nodesUIDs, nodeUID)) {
        return "move";
      } else {
        return "none";
      }
    }
  }
<<<<<<< HEAD
  
  void treeViewDrop(TreeView view,
                    String nodeUuid,
                    html.DataTransfer dataTransfer) {
    Folder destinationFolder = _filesMap[nodeUuid] as Folder;
    List<Future<File>> futureFiles = new List<Future<File>>();
    
    for(html.File file in dataTransfer.files) {
      futureFiles.add(_WorkspaceFileFromHtmlFileElement(file, destinationFolder));
=======

  void treeViewDrop(TreeView view, String nodeUID, html.DataTransfer dataTransfer) {
    Folder destinationFolder = _filesMap[nodeUID] as Folder;
    for (html.File file in dataTransfer.files) {
      html.FileReader reader = new html.FileReader();
      reader.onLoadEnd.listen((html.ProgressEvent event) {
        destinationFolder.createNewFile(file.name).then((File file) {
          file.setBytes(reader.result);
        });
      });
      reader.readAsArrayBuffer(file);
>>>>>>> 8cb9a5d6
    }
    Future.wait(futureFiles).then((List<File> files) {
      setSelection(files);
    });
  }
  
  static Future<File> _WorkspaceFileFromHtmlFileElement(html.File file,
                                                        Folder destination) {
    Completer<File> c = new Completer();
    html.FileReader reader = new html.FileReader();
    reader.onLoadEnd.listen((html.ProgressEvent event) {
      destination.createNewFile(file.name).then((File f) {
        f.setBytes(reader.result);
        c.complete(f);
      });
    });
    reader.readAsArrayBuffer(file);
    return c.future;
  }

  bool _isDifferentProject(List<String> nodesUIDs, String targetNodeUID) {
    if (targetNodeUID == null) {
      return false;
    }
    Resource destination = _filesMap[targetNodeUID];
    Project destinationProject = destination is Project ? destination :
        destination.project;
    for (String nodeUID in nodesUIDs) {
      Resource node = _filesMap[nodeUID];
      // Check if the resource have the same top-level container.
      if (node.project == destinationProject) {
        return false;
      }
    }
    return true;
  }

  // Returns true if the move is valid:
  // - We don't allow moving a file to its parent since it's a no-op.
  // - We don't allow moving an ancestor folder to one of its descendant.
  bool _isValidMove(List<String> nodesUIDs, String targetNodeUID) {
    if (targetNodeUID == null) {
      return false;
    }
    Resource destination = _filesMap[targetNodeUID];
    // Collect list of ancestors of the destination.
    Set<String> ancestorsUIDs = new Set();
    Resource currentNode = destination;
    while (currentNode != null) {
      ancestorsUIDs.add(currentNode.uuid);
      currentNode = currentNode.parent;
    }
    // Make sure that source items are not one of them.
    for (String nodeUID in nodesUIDs) {
      if (ancestorsUIDs.contains(nodeUID)) {
        // Unable to move this file.
        return false;
      }
    }

    Project destinationProject = destination is Project ? destination :
        destination.project;
    for (String nodeUID in nodesUIDs) {
      Resource node = _filesMap[nodeUID];
      // Check whether a resource is moved to its current directory, which would
      // make it a no-op.
      if (node.parent == destination) {
        // Unable to move this file.
        return false;
      }
      // Check if the resource have the same top-level container.
      if (node.project != destinationProject) {
        return false;
      }
    }

    return true;
  }

  void treeViewDropCells(TreeView view,
                         List<String> nodesUIDs,
                         String targetNodeUID) {
    Folder destination = _filesMap[targetNodeUID] as Folder;
    if (_isDifferentProject(nodesUIDs, targetNodeUID)) {
      List<Future> futures = [];
      for (String nodeUID in nodesUIDs) {
        Resource res = _filesMap[nodeUID];
        futures.add(destination.importResource(res));
      }
      Future.wait(futures).catchError((e) {
        _eventBus.addEvent(
            new ErrorMessageBusEvent('Error while importing files', e));
      });
    } else {
      if (_isValidMove(nodesUIDs, targetNodeUID)) {
        _workspace.moveTo(nodesUIDs.map((f) => _filesMap[f]).toList(), destination);
      }
    }
  }

  bool treeViewAllowsDropCells(TreeView view,
                               List<String> nodesUIDs,
                               String destinationNodeUID) {
    if (_isDifferentProject(nodesUIDs, destinationNodeUID)) {
      return true;
    } else {
      return _isValidMove(nodesUIDs, destinationNodeUID);
    }
  }

  bool treeViewAllowsDrop(TreeView view,
                          html.DataTransfer dataTransfer,
                          String destinationNodeUID) {
    if (destinationNodeUID == null) {
      return false;
    }
    return dataTransfer.types.contains('Files');
  }

  /*
   * Drawing the drag image.
   */

  // Constants to draw the drag image.

  // Font for the filenames in the stack.
  final String stackItemFontName = '15px Helvetica';
  // Font for the counter.
  final String counterFontName = '12px Helvetica';
  // Basic height of an item in the stack.
  final int stackItemHeight = 30;
  // Stack item radius.
  final int stackItemRadius = 15;
  // Additional space for shadow.
  final int additionalShadowSpace = 10;
  // Space between stack and counter.
  final int stackCounterSpace = 5;
  // Stack item interspace.
  final int stackItemInterspace = 3;
  // Text padding in the stack item.
  final int stackItemPadding = 10;
  // Counter padding.
  final int counterPadding = 10;
  // Counter height.
  final int counterHeight = 20;
  // Stack item text vertical position
  final int stackItemTextPosition = 20;
  // Counter text vertical position
  final int counterTextPosition = 15;

  TreeViewDragImage treeViewDragImage(TreeView view,
                                      List<String> nodesUIDs,
                                      html.MouseEvent event) {
    if (nodesUIDs.length == 0) {
      return null;
    }

    // The generated image will show a stack of files. The first file will be
    // on the top of it.
    //
    // placeholderCount is the number of files other than the first file that
    // will be shown in the stack.
    // The number of files will also be shown in a badge if there's more than
    // one file.
    int placeholderCount = nodesUIDs.length - 1;

    // We will shows 4 placeholders maximum.
    if (placeholderCount >= 4) {
      placeholderCount = 4;
    }

    html.CanvasElement canvas = new html.CanvasElement();

    // Measure text size.
    html.CanvasRenderingContext2D context = canvas.getContext("2d");
    Resource resource = _filesMap[nodesUIDs.first];
    int stackLabelWidth = _getTextWidth(context, stackItemFontName, resource.name);
    String counterString = '${nodesUIDs.length}';
    int counterWidth =
        _getTextWidth(context, counterFontName, counterString);

    // Set canvas size.
    int globalHeight = stackItemHeight + placeholderCount *
        stackItemInterspace + additionalShadowSpace;
    canvas.width = stackLabelWidth + stackItemPadding * 2 + placeholderCount *
        stackItemInterspace + stackCounterSpace + counterWidth +
        counterPadding * 2 + additionalShadowSpace;
    canvas.height = globalHeight;

    context = canvas.getContext("2d");

    _drawStack(context, placeholderCount, stackLabelWidth, resource.name);
    if (placeholderCount > 0) {
      int x = stackLabelWidth + stackItemPadding * 2 + stackCounterSpace +
          placeholderCount * 2;
      int y = (globalHeight - additionalShadowSpace - counterHeight) ~/ 2;
      _drawCounter(context, x, y, counterWidth, counterString);
    }

    html.ImageElement img = new html.ImageElement();
    img.src = canvas.toDataUrl();
    return new TreeViewDragImage(img, event.offset.x, event.offset.y);
  }

  /**
   * Returns width of a text in pixels.
   */
  int _getTextWidth(html.CanvasRenderingContext2D context,
                    String fontName,
                    String text) {
    context.font = fontName;
    html.TextMetrics metrics = context.measureText(text);
    return metrics.width.toInt();
  }

  /**
   * Set the rendering shadow on the given context.
   */
  void _setShadow(html.CanvasRenderingContext2D context,
                  int blurSize,
                  String color,
                  int offsetX,
                  int offsetY) {
    context.shadowBlur = blurSize;
    context.shadowColor = color;
    context.shadowOffsetX = offsetX;
    context.shadowOffsetY = offsetY;
  }

  /**
   * Draw the stack.
   * `placeholderCount` is the number of items in the stack.
   * `stackLabelWidth` is the width of the text of the first stack item.
   * `stackLabel` is the string to show for the first stack item.
   */
  void _drawStack(html.CanvasRenderingContext2D context,
                  int placeholderCount,
                  int stackLabelWidth,
                  String stackLabel) {
    // Set shadows.
    _setShadow(context, 5, 'rgba(0, 0, 0, 0.3)', 0, 1);

    // Draws items of the stack.
    context.setFillColorRgb(255, 255, 255, 1);
    context.setStrokeColorRgb(128, 128, 128, 1);
    context.lineWidth = 1;
    for (int i = placeholderCount; i >= 0; i--) {
      html.Rectangle rect = new html.Rectangle(0.5 + i * stackItemInterspace,
          0.5 + i * stackItemInterspace,
          stackLabelWidth + stackItemPadding * 2,
          stackItemHeight);
      roundRect(context,
          rect,
          radius: stackItemRadius,
          fill: true,
          stroke: true);
    }

    // No shadows.
    _setShadow(context, 0, 'rgba(0, 0, 0, 0)', 0, 0);

    // Draw text in the stack item.
    context.font = stackItemFontName;
    context.setFillColorRgb(0, 0, 0, 1);
    context.fillText(stackLabel, stackItemPadding, stackItemTextPosition);
  }

  /**
   * Draw the counter and its bezel.
   *
   */
  void _drawCounter(html.CanvasRenderingContext2D context,
                    int x,
                    int y,
                    int counterWidth,
                    String counterString) {
    // Draw counter bezel.
    context.lineWidth = 3;
    context.setFillColorRgb(128, 128, 255, 1);
    html.Rectangle rect = new html.Rectangle(x,
        y,
        counterWidth + counterPadding * 2,
        counterHeight);
    roundRect(context, rect, radius: 10, fill: true, stroke: false);

    // Draw text of counter.
    context.font = counterFontName;
    context.setFillColorRgb(255, 255, 255, 1);
    context.fillText(counterString,
        x + counterPadding,
        y + counterTextPosition);
  }

  void treeViewSaveExpandedState(TreeView view) {
    localPrefs.setValue('FilesExpandedState',
        JSON.encode(_treeView.expandedState));
  }

  // Cache management for sorted list of resources.

  void _cacheChildren(String nodeUID) {
    if (_childrenCache[nodeUID] == null) {
      Container container = _filesMap[nodeUID];
      List<Resource> children =
          container.getChildren().where(_showResource).toList();
      // Sort folders first, then files.
      children.sort(_compareResources);
      _childrenCache[nodeUID] = children.map((r) => r.uuid).toList();
    }
  }

  void _clearChildrenCache() {
    _childrenCache.clear();
  }

  void _sortTopLevel() {
    _files.sort(_compareResources);
  }

  int _compareResources(Resource a, Resource b) {
    // Show top-level files before folders.
    if (a is File && b is Container) {
      return 1;
    } else if (a is Container && b is File) {
      return -1;
    } else {
      return a.name.toLowerCase().compareTo(b.name.toLowerCase());
    }
  }

  void _reloadData() {
    _clearChildrenCache();
    _treeView.reloadData();
  }

  // Processing workspace events.

  void _addAllFiles() {
    for (Resource resource in _workspace.getChildren()) {
      _files.add(resource);
      _recursiveAddResource(resource);
    }
    _sortTopLevel();
    localPrefs.getValue('FilesExpandedState').then((String state) {
      if (state != null) {
        _treeView.restoreExpandedState(JSON.decode(state));
      } else {
        _treeView.reloadData();
      }
    });
  }

  /**
   * Event handler for workspace events.
   */
  void _processEvents(ResourceChangeEvent event) {
    event.changes.where((d) => _showResource(d.resource)).forEach((change) {
      if (change.type == EventType.ADD) {
        var resource = change.resource;
        if (resource.isTopLevel) {
          _files.add(resource);
        }
        _filesMap[resource.uuid] = resource;
      } else if (change.type == EventType.DELETE) {
        var resource = change.resource;
        if (resource.isTopLevel) {
          _files.remove(resource);
        }
        _filesMap.remove(resource.uuid);
      } else if (change.type == EventType.CHANGE) {
        var resource = change.resource;
        _filesMap[resource.uuid] = resource;
      }
    });

    _sortTopLevel();
    _reloadData();
  }

  /**
   * Returns whether the given resource should be filtered from the Files view.
   */
  bool _showResource(Resource resource) => !resource.isScmPrivate();

  /**
   * Traverse all the created [FileItemCell]s, calling `updateFileStatus()`.
   */
  void _processMarkerChange() {
    for (String uid in _filesMap.keys) {
      TreeViewCell treeViewCell = _treeView.getTreeViewCellForUID(uid);

      if (treeViewCell != null) {
        FileItemCell fileItemCell = treeViewCell.embeddedCell;
        fileItemCell.updateFileStatus();
      }
    }
  }

  void _processScmChange() {
    for (String uid in _filesMap.keys) {
      TreeViewCell treeViewCell = _treeView.getTreeViewCellForUID(uid);
      if (treeViewCell != null) {
        _updateScmInfo(treeViewCell.embeddedCell);
      }
    }
  }

  void _updateScmInfo(FileItemCell fileItemCell) {
    Resource resource = fileItemCell.resource;
    ScmProjectOperations scmOperations =
        _scmManager.getScmOperationsFor(resource.project);

    if (scmOperations != null) {
      if (resource is Project) {
        String branchName = scmOperations.getBranchName();
        final String repoIcon = '<span class="glyphicon glyphicon-random small"></span>';
        if (branchName == null) branchName = '';
        fileItemCell.setFileInfo('${repoIcon} [${branchName}]');
      }

      // TODO(devoncarew): for now, just show git status for files. We need to
      // also implement this for folders.
      if (resource is File) {
        FileStatus status = scmOperations.getFileStatus(resource);
        fileItemCell.setGitStatus(dirty: (status != FileStatus.COMMITTED));
      }
    }
  }

  void _recursiveAddResource(Resource resource) {
    _filesMap[resource.uuid] = resource;
    if (resource is Container) {
      resource.getChildren().forEach((child) {
        if (_showResource(child)) {
          _recursiveAddResource(child);
        }
      });
    }
  }

  /**
   * Shows the context menu at the location of the mouse event.
   */
  void _showMenuForEvent(FileItemCell cell,
                         html.MouseEvent event,
                         Resource resource) {
    _showMenuAtLocation(cell, event.client, resource);
  }

  /**
   * Position the context menu at the expected location.
   */
  void _positionContextMenu(html.Point clickPoint, html.Element contextMenu) {
    var topUi = html.document.querySelector("#topUi");
    final int separatorHeight = 19;
    final int itemHeight = 26;
    int estimatedHeight = 12; // Start with value padding and border.
    contextMenu.children.forEach((child) {
      estimatedHeight += child.className == "divider" ? separatorHeight : itemHeight;
    });

    contextMenu.style.left = '${clickPoint.x}px';
    // If context menu exceed Window area.
    if (estimatedHeight + clickPoint.y > topUi.offsetHeight) {
      var positionY = clickPoint.y - estimatedHeight;
      if (positionY < 0) {
        // Add additional 5px to show boundary of context menu.
        contextMenu.style.top = '${topUi.offsetHeight - estimatedHeight - 5}px';
      } else {
        contextMenu.style.top = '${positionY}px';
      }
    } else {
      contextMenu.style.top = '${clickPoint.y}px';
    }
  }

  /**
   * Shows the context menu at given location.
   */
  void _showMenuAtLocation(FileItemCell cell,
                           html.Point position,
                           Resource resource) {
    if (!_treeView.selection.contains(resource.uuid)) {
      _treeView.selection = [resource.uuid];
    }

    html.Element contextMenu = _menuContainer.querySelector('.dropdown-menu');
    // Delete any existing menu items.
    contextMenu.children.clear();

    List<Resource> resources = getSelection();
    // Get all applicable actions.
    List<ContextAction> actions = _actionManager.getContextActions(resources);
    fillContextMenu(contextMenu, actions, resources);
    _positionContextMenu(position, contextMenu);

    // Show the menu.
    bootjack.Dropdown dropdown = bootjack.Dropdown.wire(contextMenu);
    dropdown.toggle();

    void _closeContextMenu(html.Event event) {
      // We workaround an issue with bootstrap/boojack: There's no other way
      // to close the dropdown. For example dropdown.toggle() won't work.
      _menuContainer.classes.remove('open');
      cancelEvent(event);

      _treeView.focus();
    }

    // When the user clicks outside the menu, we'll close it.
    html.Element backdrop = _menuContainer.querySelector('.backdrop');
    backdrop.onClick.listen((event) {
      _closeContextMenu(event);
    });
    backdrop.onContextMenu.listen((event) {
      _closeContextMenu(event);
    });
    // When the user click on an item in the list, the menu will be closed.
    contextMenu.children.forEach((html.Element element) {
      element.onClick.listen((html.Event event) {
        _closeContextMenu(event);
      });
    });
  }

  List _collectParents(Resource resource, List parents) {
    if (resource.isTopLevel) return parents;

    Container parent = resource.parent;

    if (parent != null) {
      parents.insert(0, parent);
      return _collectParents(parent, parents);
    } else {
      return parents;
    }
  }
<<<<<<< HEAD
}
=======

  /**
   * Add the given resource to the results.
   * [result] is a set that contains uuid of resources that have already been
   * added.
   * [roots] is the resulting list of top-level resources.
   * [childrenCache] is the resulting map between the resource UUID and the
   * list of children.
   * [res] is the resource to add.
   */
  void _filterAddResult(Set result,
      List<Resource> roots,
      Map<String, List<String>> childrenCache,
      Resource res) {
    if (result.contains(res.uuid)) {
      return;
    }
    if (res.parent == null) {
      return;
    }
    result.add(res.uuid);
    if (res.parent.parent == null) {
      roots.add(res);
      return;
    }
    List<String> children = childrenCache[res.parent.uuid];
    if (children == null) {
      children = [];
      childrenCache[res.parent.uuid] = children;
    }
    children.add(res.uuid);
    _filterAddResult(result, roots, childrenCache, res.parent);
  }

  void performFilter(String filterString) {
    if (filterString != null && filterString.isEmpty) {
      filterString = null;
    }
    _filterString = filterString;
    if (_filterString == null) {
      _filteredFiles = null;
      _filteredChildrenCache = null;
      _reloadData();
    } else {
      Set<String> filtered = new Set();
      _filteredFiles = [];
      _filteredChildrenCache = {};
      _filesMap.forEach((String key, Resource res) {
        if (res.name.contains(_filterString)) {
          _filterAddResult(filtered, _filteredFiles, _filteredChildrenCache, res);
        }
      });
      _filteredChildrenCache.forEach((String key, List<String> value) {
        value.sort((String a, String b) {
          Resource resA = _filesMap[a];
          Resource resB = _filesMap[b];
          return _compareResources(resA, resB);
        });
      });

      _reloadData();
      _treeView.restoreExpandedState(filtered.toList());
    }
  }
}
>>>>>>> 8cb9a5d6
<|MERGE_RESOLUTION|>--- conflicted
+++ resolved
@@ -281,7 +281,6 @@
       }
     }
   }
-<<<<<<< HEAD
   
   void treeViewDrop(TreeView view,
                     String nodeUuid,
@@ -291,19 +290,6 @@
     
     for(html.File file in dataTransfer.files) {
       futureFiles.add(_WorkspaceFileFromHtmlFileElement(file, destinationFolder));
-=======
-
-  void treeViewDrop(TreeView view, String nodeUID, html.DataTransfer dataTransfer) {
-    Folder destinationFolder = _filesMap[nodeUID] as Folder;
-    for (html.File file in dataTransfer.files) {
-      html.FileReader reader = new html.FileReader();
-      reader.onLoadEnd.listen((html.ProgressEvent event) {
-        destinationFolder.createNewFile(file.name).then((File file) {
-          file.setBytes(reader.result);
-        });
-      });
-      reader.readAsArrayBuffer(file);
->>>>>>> 8cb9a5d6
     }
     Future.wait(futureFiles).then((List<File> files) {
       setSelection(files);
@@ -841,9 +827,6 @@
       return parents;
     }
   }
-<<<<<<< HEAD
-}
-=======
 
   /**
    * Add the given resource to the results.
@@ -909,4 +892,3 @@
     }
   }
 }
->>>>>>> 8cb9a5d6
