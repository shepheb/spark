--- conflicted
+++ resolved
@@ -222,15 +222,9 @@
 
   StreamSubscription _markerSubscription;
   workspace.File currentFile;
-
-<<<<<<< HEAD
-  AceManager(this.parentElement, this.delegate, services.Services services) {
-=======
-  html.DivElement _outlineDiv = new html.DivElement();
   svc.AnalyzerService _analysisService;
 
   AceManager(this.parentElement, this.delegate, svc.Services services) {
->>>>>>> 302e0765
     ace.implementation = ACE_PROXY_IMPLEMENTATION;
     _aceEditor = ace.edit(parentElement);
     _aceEditor.renderer.fixedWidthGutter = true;
@@ -269,7 +263,7 @@
     ace.Mode.extensionMap['lock'] = ace.Mode.YAML;
     ace.Mode.extensionMap['project'] = ace.Mode.XML;
 
-    outline = new Outline(services, parentElement /*_outlineDiv*/);
+    outline = new Outline(services, parentElement);
     outline.onChildSelected.listen((OutlineItem item) {
       ace.Point startPoint =
           currentSession.document.indexToPosition(item.startOffset);
