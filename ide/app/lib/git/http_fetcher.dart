--- conflicted
+++ resolved
@@ -69,16 +69,10 @@
         }
       }
     });
-<<<<<<< HEAD
-    xhr.onError.listen((e) {
-      completer.completeError(e);
-    });
-=======
     xhr.onError.listen(completer.completeError);
     xhr.setRequestHeader('Content-Type',
         'application/x-git-receive-pack-request');
     String bodySize = (body.size / 1024).toStringAsFixed(2);
->>>>>>> 51917d54
     xhr.upload.onProgress.listen((event) {
       // TODO add progress.
       if (progress != null) {
