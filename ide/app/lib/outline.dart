// Copyright (c) 2014, Google Inc. Please see the AUTHORS file for details.
// All rights reserved. Use of this source code is governed by a BSD-style
// license that can be found in the LICENSE file.

library spark.outline;

import 'dart:async';
import 'dart:html' as html;

import '../lib/services.dart' as services;
import 'preferences.dart';

/**
 * Defines a class to build an outline UI for a given block of code.
 */
class Outline {
  Map<int, OutlineItem> _outlineItemsByOffset;
  OutlineItem _selectedItem;

  StreamSubscription _currentOutlineOperation;
  Completer _buildCompleter;

  html.Element _container;
  html.DivElement _outlineDiv;
  html.UListElement _rootList;

<<<<<<< HEAD
  services.AnalyzerService analyzer;

  StreamController childSelectedController = new StreamController();
  Stream get onChildSelected => childSelectedController.stream;

  Outline(services.Services services, this._container) {
    analyzer = services.getService("analyzer");

=======
  html.ButtonElement _outlineButton;

  final PreferenceStore _prefs;
  bool _visible = true;

  services.AnalyzerService _analyzer;

  StreamController _childSelectedController = new StreamController();

  Outline(this._analyzer, this._container, this._prefs) {
>>>>>>> 2e75cb03
    // Use template to create the UI of outline.
    html.DocumentFragment template =
        (html.querySelector('#outline-template') as
        html.TemplateElement).content;
    html.DocumentFragment templateClone = template.clone(true);
    _outlineDiv = templateClone.querySelector('#outline');
    _outlineDiv.onMouseWheel.listen((html.MouseEvent event) =>
        event.stopPropagation());
    _rootList = templateClone.querySelector('#outline ul');
    template =
        (html.querySelector('#outline-button-template') as
        html.TemplateElement).content;
    templateClone = template.clone(true);
<<<<<<< HEAD
    html.ButtonElement button =
        templateClone.querySelector('#toggleOutlineButton');
    button.onClick.listen((e) => _toggle());

    _container.children.add(_outlineDiv);
    _container.children.add(button);
=======
    _outlineButton = templateClone.querySelector('#toggleOutlineButton');
    _outlineButton.onClick.listen((e) => _toggle());

    _container.children.add(_outlineButton);
    _prefs.getValue('OutlineCollapsed').then((String data) {
      if (data == 'true') {
        _outlineDiv.classes.add('collapsed');
      }
      _container.children.add(_outlineDiv);
    });
>>>>>>> 2e75cb03
  }

  Stream get onChildSelected => _childSelectedController.stream;

  bool get visible => !_outlineDiv.classes.contains('collapsed');
  set visible(bool value) {
    _visible = value;
    _outlineDiv.classes.toggle('hidden', !_visible);
    _outlineButton.classes.toggle('hidden', !_visible);
  }

  /**
   * Builds or rebuilds the outline UI based on the given String of code.
<<<<<<< HEAD
   *
   * @return A subscription which can be canceled to cancel the outline.
=======
   * Returns a subscription which can be canceled to cancel the outline.
>>>>>>> 2e75cb03
   */
  Future build(String name, String code) {
    if (_currentOutlineOperation != null) {
      _currentOutlineOperation.cancel();
    }

    if (_buildCompleter != null && !_buildCompleter.isCompleted) {
      _buildCompleter.complete();
    }

    _buildCompleter = new Completer();

<<<<<<< HEAD
    _currentOutlineOperation = analyzer.getOutlineFor(code).asStream()
        .listen((services.Outline model) => _populate(model));

=======
    _currentOutlineOperation =
        _analyzer.getOutlineFor(code, name).asStream().listen(
            (services.Outline model) => _populate(model));
>>>>>>> 2e75cb03
    _currentOutlineOperation.onDone(() => _buildCompleter.complete);

    return _buildCompleter.future;
  }

  void _populate(services.Outline outline) {
<<<<<<< HEAD
=======
    _outlineItemsByOffset = {};
>>>>>>> 2e75cb03
    _rootList.children.clear();
    for (services.OutlineTopLevelEntry data in outline.entries) {
      OutlineItem item = _create(data);
      _outlineItemsByOffset[item.bodyStartOffset] = item;
    }
  }

  OutlineTopLevelItem _create(services.OutlineTopLevelEntry data) {
    if (data is services.OutlineClass) {
      return _addClass(data);
    } else if (data is services.OutlineTopLevelVariable) {
      return _addVariable(data);
    } else if (data is services.OutlineTopLevelFunction) {
      return _addFunction(data);
    } else {
      throw new UnimplementedError("Unknown type");
    }
  }

  /**
   * Toggles visibility of the outline.  Returns true if showing.
   */
  void _toggle() {
    _outlineDiv.classes.toggle('collapsed');
    String value = _outlineDiv.classes.contains('collapsed') ? 'true' : 'false';
    _prefs.setValue('OutlineCollapsed', value);
  }

  OutlineTopLevelItem _addItem(OutlineTopLevelItem item) {
    _rootList.append(item.element);
<<<<<<< HEAD
    item.onClick.listen((event) => childSelectedController.add(item));
=======
    item.onClick.listen((event) => _childSelectedController.add(item));
>>>>>>> 2e75cb03
    return item;
  }

  OutlineTopLevelVariable _addVariable(services.OutlineTopLevelVariable data) =>
      _addItem(new OutlineTopLevelVariable(data));

  OutlineTopLevelFunction _addFunction(services.OutlineTopLevelFunction data) =>
      _addItem(new OutlineTopLevelFunction(data));

  OutlineClass _addClass(services.OutlineClass data) {
    OutlineClass classItem = new OutlineClass(data, _outlineItemsByOffset);
    classItem.onChildSelected.listen((event) =>
        _childSelectedController.add(event));
    _addItem(classItem);
    return classItem;
  }

  OutlineItem get selectedItem => _selectedItem;

  void setSelected(OutlineItem item) {
    if (_selectedItem != null) {
      _selectedItem.setSelected(false);
    }

    _selectedItem = item;

    if (_selectedItem != null) {
      _selectedItem.setSelected(true);
      _selectedItem.scrollIntoView();
    }
  }

  void selectItemAtOffset(int cursorOffset) {
    Map<int, OutlineItem> outlineItems = _outlineItemsByOffset;
    if (outlineItems != null) {
      int containerOffset = -1;

      var outlineOffets = outlineItems.keys.toList()..sort();

      // Finds the last outline item that *doesn't* satisfies this:
      for (int outlineOffset in outlineOffets) {
        if (outlineOffset > cursorOffset) break;
        containerOffset = outlineOffset;
      }

      if (containerOffset != -1) {
        setSelected(outlineItems[containerOffset]);
      }
    }
  }
}

abstract class OutlineItem {
  html.LIElement _element;
  services.OutlineEntry _data;
  html.AnchorElement _anchor;
<<<<<<< HEAD
  get displayName => _data.name;
=======
  String get displayName => _data.name;
>>>>>>> 2e75cb03

  OutlineItem(this._data, String cssClassName) {
    _element = new html.LIElement();
    _anchor = new html.AnchorElement(href: "#");
    _anchor.text = displayName;

    _element.append(_anchor);
    _element.classes.add("outlineItem $cssClassName");
  }

  Stream get onClick => _anchor.onClick;
  int get nameStartOffset => _data.nameStartOffset;
  int get nameEndOffset => _data.nameEndOffset;
  int get bodyStartOffset => _data.bodyStartOffset;
  int get bodyEndOffset => _data.bodyEndOffset;
  html.LIElement get element => _element;

  void setSelected(bool selected) {
    _element.classes.toggle("selected", selected);
  }

  void scrollIntoView() => _element.scrollIntoView();
}

abstract class OutlineTopLevelItem extends OutlineItem {
  OutlineTopLevelItem(services.OutlineTopLevelEntry data, String cssClassName)
      : super(data, "topLevel $cssClassName");
}

class OutlineTopLevelVariable extends OutlineTopLevelItem {
  OutlineTopLevelVariable(services.OutlineTopLevelVariable data)
      : super(data, "variable");
}

class OutlineTopLevelFunction extends OutlineTopLevelItem {
  OutlineTopLevelFunction(services.OutlineTopLevelFunction data)
      : super(data, "function");
}

class OutlineClass extends OutlineTopLevelItem {
  html.UListElement _childrenRootElement = new html.UListElement();

  List<OutlineClassMember> members = [];
  StreamController childSelectedController = new StreamController();
  Stream get onChildSelected => childSelectedController.stream;
  Map<int, OutlineItem> _outlineItemsByOffset;

  OutlineClass(services.OutlineClass data, this._outlineItemsByOffset)
      : super(data, "class") {
    _element.append(_childrenRootElement);
    _populate(data);
  }

  OutlineClassMember _addItem(OutlineClassMember item) {
    _childrenRootElement.append(item.element);
    item.onClick.listen((event) => childSelectedController.add(item));
    members.add(item);
    return item;
  }

  void _populate(services.OutlineClass classData) {
    for (services.OutlineEntry data in classData.members) {
      OutlineItem item = _create(data);
      _outlineItemsByOffset[item.bodyStartOffset] = item;
    }
  }

  OutlineItem _create(services.OutlineEntry data) {
    if (data is services.OutlineMethod) {
      return addMethod(data);
    } else if (data is services.OutlineProperty) {
      return addProperty(data);
    } else if (data is services.OutlineAccessor) {
      return addAccessor(data);
    } else {
      throw new UnimplementedError("Unknown type");
    }
  }

  OutlineMethod addMethod(services.OutlineMethod data) =>
      _addItem(new OutlineMethod(data));

  OutlineProperty addProperty(services.OutlineProperty data) =>
      _addItem(new OutlineProperty(data));

  OutlineAccessor addAccessor(services.OutlineAccessor data) =>
      _addItem(new OutlineAccessor(data));
}

abstract class OutlineClassMember extends OutlineItem {
  OutlineClassMember(services.OutlineMember data, String cssClassName)
      : super(data, cssClassName);
}

class OutlineMethod extends OutlineClassMember {
  OutlineMethod(services.OutlineMethod data)
      : super(data, "method");
}

class OutlineProperty extends OutlineClassMember {
  OutlineProperty(services.OutlineProperty data)
      : super(data, "property");
}

class OutlineAccessor extends OutlineClassMember {
  String get displayName => _data.name;
  OutlineAccessor(services.OutlineAccessor data)
      : super(data, "accessor ${data.setter ? 'setter' : 'getter'}");
}<|MERGE_RESOLUTION|>--- conflicted
+++ resolved
@@ -24,16 +24,6 @@
   html.DivElement _outlineDiv;
   html.UListElement _rootList;
 
-<<<<<<< HEAD
-  services.AnalyzerService analyzer;
-
-  StreamController childSelectedController = new StreamController();
-  Stream get onChildSelected => childSelectedController.stream;
-
-  Outline(services.Services services, this._container) {
-    analyzer = services.getService("analyzer");
-
-=======
   html.ButtonElement _outlineButton;
 
   final PreferenceStore _prefs;
@@ -44,7 +34,6 @@
   StreamController _childSelectedController = new StreamController();
 
   Outline(this._analyzer, this._container, this._prefs) {
->>>>>>> 2e75cb03
     // Use template to create the UI of outline.
     html.DocumentFragment template =
         (html.querySelector('#outline-template') as
@@ -58,14 +47,6 @@
         (html.querySelector('#outline-button-template') as
         html.TemplateElement).content;
     templateClone = template.clone(true);
-<<<<<<< HEAD
-    html.ButtonElement button =
-        templateClone.querySelector('#toggleOutlineButton');
-    button.onClick.listen((e) => _toggle());
-
-    _container.children.add(_outlineDiv);
-    _container.children.add(button);
-=======
     _outlineButton = templateClone.querySelector('#toggleOutlineButton');
     _outlineButton.onClick.listen((e) => _toggle());
 
@@ -76,7 +57,6 @@
       }
       _container.children.add(_outlineDiv);
     });
->>>>>>> 2e75cb03
   }
 
   Stream get onChildSelected => _childSelectedController.stream;
@@ -90,12 +70,7 @@
 
   /**
    * Builds or rebuilds the outline UI based on the given String of code.
-<<<<<<< HEAD
-   *
-   * @return A subscription which can be canceled to cancel the outline.
-=======
    * Returns a subscription which can be canceled to cancel the outline.
->>>>>>> 2e75cb03
    */
   Future build(String name, String code) {
     if (_currentOutlineOperation != null) {
@@ -108,25 +83,16 @@
 
     _buildCompleter = new Completer();
 
-<<<<<<< HEAD
-    _currentOutlineOperation = analyzer.getOutlineFor(code).asStream()
-        .listen((services.Outline model) => _populate(model));
-
-=======
     _currentOutlineOperation =
         _analyzer.getOutlineFor(code, name).asStream().listen(
             (services.Outline model) => _populate(model));
->>>>>>> 2e75cb03
     _currentOutlineOperation.onDone(() => _buildCompleter.complete);
 
     return _buildCompleter.future;
   }
 
   void _populate(services.Outline outline) {
-<<<<<<< HEAD
-=======
     _outlineItemsByOffset = {};
->>>>>>> 2e75cb03
     _rootList.children.clear();
     for (services.OutlineTopLevelEntry data in outline.entries) {
       OutlineItem item = _create(data);
@@ -157,11 +123,7 @@
 
   OutlineTopLevelItem _addItem(OutlineTopLevelItem item) {
     _rootList.append(item.element);
-<<<<<<< HEAD
-    item.onClick.listen((event) => childSelectedController.add(item));
-=======
     item.onClick.listen((event) => _childSelectedController.add(item));
->>>>>>> 2e75cb03
     return item;
   }
 
@@ -218,11 +180,7 @@
   html.LIElement _element;
   services.OutlineEntry _data;
   html.AnchorElement _anchor;
-<<<<<<< HEAD
-  get displayName => _data.name;
-=======
   String get displayName => _data.name;
->>>>>>> 2e75cb03
 
   OutlineItem(this._data, String cssClassName) {
     _element = new html.LIElement();
