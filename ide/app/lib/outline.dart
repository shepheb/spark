--- conflicted
+++ resolved
@@ -23,26 +23,17 @@
   html.Element _container;
   html.DivElement _outlineDiv;
   html.UListElement _rootList;
-<<<<<<< HEAD
-  StreamController _childSelectedController = new StreamController();
-
-  services.AnalyzerService _analyzer;
-=======
+
   html.ButtonElement _outlineButton;
 
   final PreferenceStore _prefs;
   bool _visible = true;
 
-  services.AnalyzerService analyzer;
-
-  StreamController childSelectedController = new StreamController();
-  Stream get onChildSelected => childSelectedController.stream;
-
-  Outline(services.Services services, this._container, this._prefs) {
-    analyzer = services.getService("analyzer");
->>>>>>> 60817c58
-
-  Outline(this._analyzer, this._container) {
+  services.AnalyzerService _analyzer;
+
+  StreamController _childSelectedController = new StreamController();
+
+  Outline(this._analyzer, this._container, this._prefs) {
     // Use template to create the UI of outline.
     html.DocumentFragment template =
         (html.querySelector('#outline-template') as
@@ -68,13 +59,9 @@
     });
   }
 
-<<<<<<< HEAD
   Stream get onChildSelected => _childSelectedController.stream;
 
   bool get visible => !_outlineDiv.classes.contains('collapsed');
-=======
-  bool get visible => _visible;
->>>>>>> 60817c58
   set visible(bool value) {
     _visible = value;
     _outlineDiv.classes.toggle('hidden', !_visible);
