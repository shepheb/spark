// Copyright (c) 2013, Google Inc. Please see the AUTHORS file for details.
// All rights reserved. Use of this source code is governed by a BSD-style
// license that can be found in the LICENSE file.

library spark.utils;

import 'dart:async';
import 'dart:html' as html;
import 'dart:typed_data' as typed_data;
import 'dart:web_audio';

import 'package:chrome/chrome_app.dart' as chrome;
import 'package:intl/intl.dart';
import 'package:logging/logging.dart';
import 'preferences.dart';

final NumberFormat _nf = new NumberFormat.decimalPattern();

chrome.DirectoryEntry _packageDirectoryEntry;

/**
 * This method is shorthand for [chrome.i18n.getMessage].
 */
String i18n(String messageId) => chrome.i18n.getMessage(messageId);

/**
 * Return the Chrome App's directory. This utility method ensures that we only
 * make the `chrome.runtime.getPackageDirectoryEntry` once in the application's
 * lifetime.
 */
Future<chrome.DirectoryEntry> getPackageDirectoryEntry() {
  if (_packageDirectoryEntry != null) {
    return new Future.value(_packageDirectoryEntry);
  }

  return chrome.runtime.getPackageDirectoryEntry().then((dir) {
    _packageDirectoryEntry = dir;
    return dir;
  });
}

/**
 * Returns the given word with the first character capitalized.
 */
String capitalize(String s) {
  return s.isEmpty ? '' : (s[0].toUpperCase() + s.substring(1).toLowerCase());
}

/**
 * Returns a reasonable approximation of the given string converted into title
 * case. All words are capitalized with the exception of short ones.
 */
String toTitleCase(String s) {
  return s.split(' ').map((word) {
    if (word.length <= 2 || word == 'and' || word == 'the') {
      return word;
    } else {
      return capitalize(word);
    }
  }).join(' ');
}

AudioContext _ctx;

void beep() {
  if (_ctx == null) {
    _ctx = new AudioContext();
  }

  OscillatorNode osc = _ctx.createOscillator();

  osc.connectNode(_ctx.destination, 0, 0);
  osc.start(0);
  osc.stop(_ctx.currentTime + 0.1);
}

/**
 * Return whether the current runtime is dart2js (vs Dartium).
 */
bool isDart2js() => identical(1, 1.0);

/**
 * Return the contents of the file at the given path. The path is relative to
 * the Chrome app's directory.
 */
Future<List<int>> getAppContentsBinary(String path) {
  String url = chrome.runtime.getURL(path);

  return html.HttpRequest.request(url, responseType: 'arraybuffer').then((request) {
    typed_data.ByteBuffer buffer = request.response;
    return new typed_data.Uint8List.view(buffer);
  });
}

/**
 * Return the contents of the file at the given path. The path is relative to
 * the Chrome app's directory.
 */
Future<String> getAppContents(String path) {
  return html.HttpRequest.getString(chrome.runtime.getURL(path));
}

/**
 * Returns a Future that completes after the next tick.
 */
Future nextTick() => new Future.delayed(Duration.ZERO);


html.DirectoryEntry _html5FSRoot;

/**
 * Returns the root directory of the application's persistent local storage.
 */
Future<html.DirectoryEntry> getLocalDataRoot() {
  // For now we request 100 MBs; would like this to be unlimited though.
  final int requestedSize = 100 * 1024 * 1024;

  if (_html5FSRoot != null) return new Future.value(_html5FSRoot);

  return html.window.requestFileSystem(
      requestedSize, persistent: true).then((html.FileSystem fs) {
    _html5FSRoot = fs.root;
    return _html5FSRoot;
  });
}

/**
 * Creates and returns a directory in persistent local storage. This can be used
 * to cache application data, e.g `getLocalDataDir('workspace')` or
 * `getLocalDataDir('pub')`.
 */
Future<html.DirectoryEntry> getLocalDataDir(String name) {
  return getLocalDataRoot().then((html.DirectoryEntry root) {
    return root.createDirectory(name, exclusive: false);
  });
}

/**
 * A [Notifier] is used to present the user with a message.
 */
abstract class Notifier {
  void showMessage(String title, String message);
}

/**
 * A [Notifier] implementation that just logs the given [title] and [message].
 */
class NullNotifier implements Notifier {
  void showMessage(String title, String message) {
    Logger.root.info('${title}:${message}');
  }
}

/**
 * A simple class to do `print()` profiling. It is used to profile a single
 * operation, and can time multiple sequential tasks within that operation.
 * Each call to [emit] reset the task timer, but does not effect the operation
 * timer. Call [finish] when the whole operation is complete.
 */
class PrintProfiler {
  final String name;
  final bool printToStdout;

  int _previousTaskTime = 0;
  Stopwatch _stopwatch = new Stopwatch();

  /**
   * Create a profiler to time a single operation (`name`).
   */
  PrintProfiler(this.name, {this.printToStdout: false}) {
    _stopwatch.start();
  }

  /**
   * The elapsed time for the current task.
   */
  int currentElapsedMs() => _stopwatch.elapsedMilliseconds;

  /**
   * Finish the current task and print out that task's elapsed time.
   */
  String finishCurrentTask(String taskName) {
    _stopwatch.stop();
    int ms = _stopwatch.elapsedMilliseconds;
    _previousTaskTime += ms;
    _stopwatch.reset();
    _stopwatch.start();
    String output = '${name}, ${taskName} ${_nf.format(ms)}ms';
    if (printToStdout) print(output);
    return output;
  }

  /**
   * Stop the timer, and print out the total time for the operation.
   */
  String finishProfiler() {
    _stopwatch.stop();
    String output = '${name} total: ${_nf.format(totalElapsedMs())}ms';
    if (printToStdout) print(output);
    return output;
  }

  /**
   * The elapsed time for the whole operation.
   */
  int totalElapsedMs() => _previousTaskTime + _stopwatch.elapsedMilliseconds;
}

/**
 * Defines a preference with built in `whenLoaded` [Future] and easy access to
<<<<<<< HEAD
 * getting and setting (automatically saving as well as caching) the
 * preference `value`.
=======
 * getting and setting (automatically saving as well as caching) the preference
 * `value`.
>>>>>>> 2e75cb03
 */
abstract class CachedPreference<T> {
  Future<CachedPreference> whenLoaded;

  Completer _whenLoadedCompleter = new Completer<CachedPreference>();
  final PreferenceStore _prefStore;
  T _currentValue;
  String _preferenceId;

  /**
<<<<<<< HEAD
   * @param prefStore The PreferenceStore to use.
   * @param preferenceId The id of the stored preference.
=======
   * [prefStore] is the PreferenceStore to use and [preferenceId] is the id of
   * the stored preference.
>>>>>>> 2e75cb03
   */
  CachedPreference(this._prefStore, this._preferenceId) {
    whenLoaded = _whenLoadedCompleter.future;
    _retrieveValue().then((_) {
      // If already loaded (preference has been saved before the load has
      // finished), don't complete.
      if (!_whenLoadedCompleter.isCompleted) {
        _whenLoadedCompleter.complete(this);
      }
    });
  }

  T adaptFromString(String value);
  String adaptToString(T value);

  /**
<<<<<<< HEAD
   * The value of the preference, if loaded.  If not loaded, throws an error.
=======
   * The value of the preference, if loaded. If not loaded, throws an error.
>>>>>>> 2e75cb03
   */
  T get value {
    if (!_whenLoadedCompleter.isCompleted) {
      throw "CachedPreference value read before it was loaded";
    }
    return _currentValue;
  }

  /**
   * Sets and caches the value of the preference.
   */
  void set value(T newValue) {
    _currentValue = newValue;
    _prefStore.setValue(_preferenceId, adaptToString(newValue));

    // If a load has not happened by this point, consider us loaded.
    if (!_whenLoadedCompleter.isCompleted) {
      _whenLoadedCompleter.complete(this);
    }
  }

  Future _retrieveValue() => _prefStore.getValue('stripWhitespaceOnSave')
      .then((String value) => _currentValue = adaptFromString(value));
}

/**
<<<<<<< HEAD
 * Defines a cached [bool] preference access object.  Automatically saves and
=======
 * Defines a cached [bool] preference access object. Automatically saves and
>>>>>>> 2e75cb03
 * caches for performance.
 */
class BoolCachedPreference extends CachedPreference<bool> {
  BoolCachedPreference(PreferenceStore prefs, String id) : super(prefs, id);

  @override
  bool adaptFromString(String value) => value == 'true';

  @override
  String adaptToString(bool value) => value ? 'true' : 'false';
}

/**
 * Returns a minimal textual description of the stack trace. I.e., instead of a
 * stack trace several thousand chars long, this tries to return one that can
 * meaningfully fit into several hundred chars. So, it converts something like:
 *
 *     "#0      newFile (chrome-extension://ldgidbpjipgjnfimmhbmjbebaffmmdjc/spark.dart:157:7)\n"
 *
 * into:
 *
 *     newFile spark.dart:157
 */
String minimizeStackTrace(StackTrace st) {
  if (st == null) return '';

  List lines = st.toString().trim().split('\n');
  lines = lines.map((l) => _minimizeLine(l.trim())).toList();

  // Remove all but one 'dart:' frame.
  int index = 0;
  while (index < lines.length) {
    String line = lines[index];

    if (line.startsWith('dart:') || line.startsWith('package:')) {
      index++;
    } else {
      break;
    }
  }

  if (index > 0) {
    lines = lines.sublist(index - 1);
  }

  return lines.join('\n');
}

// A sample stack trace from Dartium:
//#0      main.<anonymous closure>.<anonymous closure> (chrome-extension://ldgidbpjipgjnfimmhbmjbebaffmmdjc/test/utils_test.dart:35:9)
//#1      _run.<anonymous closure> (package:unittest/src/test_case.dart:110:30)
//#2      _Future._propagateToListeners.<anonymous closure> (dart:async/future_impl.dart:453)
//#3      _rootRun (dart:async/zone.dart:683)
//#4      _RootZone.run (dart:async/zone.dart:823)
//#5      _Future._propagateToListeners (dart:async/future_impl.dart:445)

// Matches any string like "#, nums, ws, non-ws, 1 space, (non-ws)".
final RegExp DARTIUM_REGEX = new RegExp(r'#\d+\s+([\S ]+) \((\S+)\)');

// A sample stack trace from dart2js/chrome:
//  at Object.wrapException (chrome-extension://aadcannncidoiihkmomkaknobobnocln/spark.dart.precompiled.js:2646:13)
//  at UnknownJavaScriptObject.Interceptor.noSuchMethod$1 (chrome-extension://aadcannncidoiihkmomkaknobobnocln/spark.dart.precompiled.js:442:13)
//  at UnknownJavaScriptObject.Object.$index (chrome-extension://aadcannncidoiihkmomkaknobobnocln/spark.dart.precompiled.js:20740:17)
//  at Object.J.$index$asx (chrome-extension://aadcannncidoiihkmomkaknobobnocln/spark.dart.precompiled.js:157983:41)
//  at Object.CrEntry_CrEntry$fromProxy (chrome-extension://aadcannncidoiihkmomkaknobobnocln/spark.dart.precompiled.js:7029:14)
//  at Closure$0._asyncRunCallback [as call$0] (chrome-extension://ldgidbpjipgjnfimmhbmjbebaffmmdjc/spark.dart.precompiled.js:15853:18)

// Matches any string line "at, 1 space, non-ws, 1 space, (, non-ws, )".
final RegExp DART2JS_REGEX_1 = new RegExp(r'at (\S+) \((\S+)\)');
final RegExp DART2JS_REGEX_2 = new RegExp(r'at (\S+) (\[.+\]) \((\S+)\)');

String _minimizeLine(String line) {
  // Try and match a dartium stack trace first.
  Match match = DARTIUM_REGEX.firstMatch(line);

  if (match != null) {
    String method = match.group(1);
    method = method.replaceAll('<anonymous closure>', '<anon>');
    String location = _removeExtPrefix(match.group(2));
    return '${method} ${location}';
  }

  // Try and match a dart2js stack trace.
  match = DART2JS_REGEX_1.firstMatch(line);

  if (match != null) {
    String method = match.group(1);
    String location = _removeExtPrefix(match.group(2));
    return '${method} ${location}';
  }

  // Try and match an alternative dart2js stack trace format.
  match = DART2JS_REGEX_2.firstMatch(line);

  if (match != null) {
    String method = match.group(1);
    String location = _removeExtPrefix(match.group(3));
    return '${method} ${location}';
  }

  return line;
}

/**
 * Strip off a leading chrome-extension://sdfsdfsdfsdf/...
 */
String _removeExtPrefix(String str) {
  return str.replaceFirst(new RegExp("chrome-extension://[a-z0-9]+/"), "");
}

String _platform() {
  String str = html.window.navigator.platform;
  return (str != null) ? str.toLowerCase() : '';
}

class FutureHelper {
  /**
  * Perform an async operation for each element of the iterable, in turn.
  * It refreshes the UI after each iteraton.
  *
  * Runs [f] for each element in [input] in order, moving to the next element
  * only when the [Future] returned by [f] completes. Returns a [Future] that
  * completes when all elements have been processed.
  *
  * The return values of all [Future]s are discarded. Any errors will cause the
  * iteration to stop and will be piped through the returned [Future].
  */
  static Future forEachNonBlockingUI(Iterable input, Future f(element)) {
    Completer doneSignal = new Completer();
    Iterator iterator = input.iterator;
    void nextElement(_) {
      if (iterator.moveNext()) {
        nextTick().then((_) {
          f(iterator.current)
             .then(nextElement,  onError: (e) => doneSignal.completeError(e));
        });
      } else {
        doneSignal.complete(null);
      }
    }
    nextElement(null);
    return doneSignal.future;
  }
}<|MERGE_RESOLUTION|>--- conflicted
+++ resolved
@@ -208,13 +208,8 @@
 
 /**
  * Defines a preference with built in `whenLoaded` [Future] and easy access to
-<<<<<<< HEAD
- * getting and setting (automatically saving as well as caching) the
- * preference `value`.
-=======
  * getting and setting (automatically saving as well as caching) the preference
  * `value`.
->>>>>>> 2e75cb03
  */
 abstract class CachedPreference<T> {
   Future<CachedPreference> whenLoaded;
@@ -225,13 +220,8 @@
   String _preferenceId;
 
   /**
-<<<<<<< HEAD
-   * @param prefStore The PreferenceStore to use.
-   * @param preferenceId The id of the stored preference.
-=======
    * [prefStore] is the PreferenceStore to use and [preferenceId] is the id of
    * the stored preference.
->>>>>>> 2e75cb03
    */
   CachedPreference(this._prefStore, this._preferenceId) {
     whenLoaded = _whenLoadedCompleter.future;
@@ -248,11 +238,7 @@
   String adaptToString(T value);
 
   /**
-<<<<<<< HEAD
-   * The value of the preference, if loaded.  If not loaded, throws an error.
-=======
    * The value of the preference, if loaded. If not loaded, throws an error.
->>>>>>> 2e75cb03
    */
   T get value {
     if (!_whenLoadedCompleter.isCompleted) {
@@ -279,11 +265,7 @@
 }
 
 /**
-<<<<<<< HEAD
- * Defines a cached [bool] preference access object.  Automatically saves and
-=======
  * Defines a cached [bool] preference access object. Automatically saves and
->>>>>>> 2e75cb03
  * caches for performance.
  */
 class BoolCachedPreference extends CachedPreference<bool> {
