--- conflicted
+++ resolved
@@ -342,15 +342,8 @@
 
     // lib/_internal/compiler, dartdoc, and pub are not sdk libraries, but do
     // take up a lot of space; remove them
-<<<<<<< HEAD
-    //Process.runSync('rm', ['-rf', 'app/sdk/lib/_internal/compiler']);
-    Process.runSync('rm', ['-rf', 'app/sdk/lib/_internal/dartdoc']);
-    Process.runSync('rm', ['-rf', 'app/sdk/lib/_internal/pub']);
-=======
-    runCommandSync(context, 'rm -rf app/sdk/lib/_internal/compiler');
     runCommandSync(context, 'rm -rf app/sdk/lib/_internal/dartdoc');
     runCommandSync(context, 'rm -rf app/sdk/lib/_internal/pub');
->>>>>>> 818f8be7
 
     // traverse directories, creating a .files json directory listing
     context.log('creating SDK directory listings');
