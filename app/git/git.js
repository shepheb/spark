(function (root, factory) {
    if (typeof define === 'function' && define.amd) {
        //Allow using this built library as an AMD module
        //in another project. That other project will only
        //see this AMD call, not the internal modules in
        //the closure below.
        define(factory);
    } else {
        //Browser globals case. Just assign the
        //result to a property on the global.
        root.GitApi = factory();
    }
}(this, function () {
/**
 * almond 0.2.5 Copyright (c) 2011-2012, The Dojo Foundation All Rights Reserved.
 * Available via the MIT or new BSD license.
 * see: http://github.com/jrburke/almond for details
 */
//Going sloppy to avoid 'use strict' string cost, but strict practices should
//be followed.
/*jslint sloppy: true */
/*global setTimeout: false */

var requirejs, require, define;
(function (undef) {
    var main, req, makeMap, handlers,
        defined = {},
        waiting = {},
        config = {},
        defining = {},
        hasOwn = Object.prototype.hasOwnProperty,
        aps = [].slice;

    function hasProp(obj, prop) {
        return hasOwn.call(obj, prop);
    }

    /**
     * Given a relative module name, like ./something, normalize it to
     * a real name that can be mapped to a path.
     * @param {String} name the relative name
     * @param {String} baseName a real name that the name arg is relative
     * to.
     * @returns {String} normalized name
     */
    function normalize(name, baseName) {
        var nameParts, nameSegment, mapValue, foundMap,
            foundI, foundStarMap, starI, i, j, part,
            baseParts = baseName && baseName.split("/"),
            map = config.map,
            starMap = (map && map['*']) || {};

        //Adjust any relative paths.
        if (name && name.charAt(0) === ".") {
            //If have a base name, try to normalize against it,
            //otherwise, assume it is a top-level require that will
            //be relative to baseUrl in the end.
            if (baseName) {
                //Convert baseName to array, and lop off the last part,
                //so that . matches that "directory" and not name of the baseName's
                //module. For instance, baseName of "one/two/three", maps to
                //"one/two/three.js", but we want the directory, "one/two" for
                //this normalization.
                baseParts = baseParts.slice(0, baseParts.length - 1);

                name = baseParts.concat(name.split("/"));

                //start trimDots
                for (i = 0; i < name.length; i += 1) {
                    part = name[i];
                    if (part === ".") {
                        name.splice(i, 1);
                        i -= 1;
                    } else if (part === "..") {
                        if (i === 1 && (name[2] === '..' || name[0] === '..')) {
                            //End of the line. Keep at least one non-dot
                            //path segment at the front so it can be mapped
                            //correctly to disk. Otherwise, there is likely
                            //no path mapping for a path starting with '..'.
                            //This can still fail, but catches the most reasonable
                            //uses of ..
                            break;
                        } else if (i > 0) {
                            name.splice(i - 1, 2);
                            i -= 2;
                        }
                    }
                }
                //end trimDots

                name = name.join("/");
            } else if (name.indexOf('./') === 0) {
                // No baseName, so this is ID is resolved relative
                // to baseUrl, pull off the leading dot.
                name = name.substring(2);
            }
        }

        //Apply map config if available.
        if ((baseParts || starMap) && map) {
            nameParts = name.split('/');

            for (i = nameParts.length; i > 0; i -= 1) {
                nameSegment = nameParts.slice(0, i).join("/");

                if (baseParts) {
                    //Find the longest baseName segment match in the config.
                    //So, do joins on the biggest to smallest lengths of baseParts.
                    for (j = baseParts.length; j > 0; j -= 1) {
                        mapValue = map[baseParts.slice(0, j).join('/')];

                        //baseName segment has  config, find if it has one for
                        //this name.
                        if (mapValue) {
                            mapValue = mapValue[nameSegment];
                            if (mapValue) {
                                //Match, update name to the new value.
                                foundMap = mapValue;
                                foundI = i;
                                break;
                            }
                        }
                    }
                }

                if (foundMap) {
                    break;
                }

                //Check for a star map match, but just hold on to it,
                //if there is a shorter segment match later in a matching
                //config, then favor over this star map.
                if (!foundStarMap && starMap && starMap[nameSegment]) {
                    foundStarMap = starMap[nameSegment];
                    starI = i;
                }
            }

            if (!foundMap && foundStarMap) {
                foundMap = foundStarMap;
                foundI = starI;
            }

            if (foundMap) {
                nameParts.splice(0, foundI, foundMap);
                name = nameParts.join('/');
            }
        }

        return name;
    }

    function makeRequire(relName, forceSync) {
        return function () {
            //A version of a require function that passes a moduleName
            //value for items that may need to
            //look up paths relative to the moduleName
            return req.apply(undef, aps.call(arguments, 0).concat([relName, forceSync]));
        };
    }

    function makeNormalize(relName) {
        return function (name) {
            return normalize(name, relName);
        };
    }

    function makeLoad(depName) {
        return function (value) {
            defined[depName] = value;
        };
    }

    function callDep(name) {
        if (hasProp(waiting, name)) {
            var args = waiting[name];
            delete waiting[name];
            defining[name] = true;
            main.apply(undef, args);
        }

        if (!hasProp(defined, name) && !hasProp(defining, name)) {
            throw new Error('No ' + name);
        }
        return defined[name];
    }

    //Turns a plugin!resource to [plugin, resource]
    //with the plugin being undefined if the name
    //did not have a plugin prefix.
    function splitPrefix(name) {
        var prefix,
            index = name ? name.indexOf('!') : -1;
        if (index > -1) {
            prefix = name.substring(0, index);
            name = name.substring(index + 1, name.length);
        }
        return [prefix, name];
    }

    /**
     * Makes a name map, normalizing the name, and using a plugin
     * for normalization if necessary. Grabs a ref to plugin
     * too, as an optimization.
     */
    makeMap = function (name, relName) {
        var plugin,
            parts = splitPrefix(name),
            prefix = parts[0];

        name = parts[1];

        if (prefix) {
            prefix = normalize(prefix, relName);
            plugin = callDep(prefix);
        }

        //Normalize according
        if (prefix) {
            if (plugin && plugin.normalize) {
                name = plugin.normalize(name, makeNormalize(relName));
            } else {
                name = normalize(name, relName);
            }
        } else {
            name = normalize(name, relName);
            parts = splitPrefix(name);
            prefix = parts[0];
            name = parts[1];
            if (prefix) {
                plugin = callDep(prefix);
            }
        }

        //Using ridiculous property names for space reasons
        return {
            f: prefix ? prefix + '!' + name : name, //fullName
            n: name,
            pr: prefix,
            p: plugin
        };
    };

    function makeConfig(name) {
        return function () {
            return (config && config.config && config.config[name]) || {};
        };
    }

    handlers = {
        require: function (name) {
            return makeRequire(name);
        },
        exports: function (name) {
            var e = defined[name];
            if (typeof e !== 'undefined') {
                return e;
            } else {
                return (defined[name] = {});
            }
        },
        module: function (name) {
            return {
                id: name,
                uri: '',
                exports: defined[name],
                config: makeConfig(name)
            };
        }
    };

    main = function (name, deps, callback, relName) {
        var cjsModule, depName, ret, map, i,
            args = [],
            usingExports;

        //Use name if no relName
        relName = relName || name;

        //Call the callback to define the module, if necessary.
        if (typeof callback === 'function') {

            //Pull out the defined dependencies and pass the ordered
            //values to the callback.
            //Default to [require, exports, module] if no deps
            deps = !deps.length && callback.length ? ['require', 'exports', 'module'] : deps;
            for (i = 0; i < deps.length; i += 1) {
                map = makeMap(deps[i], relName);
                depName = map.f;

                //Fast path CommonJS standard dependencies.
                if (depName === "require") {
                    args[i] = handlers.require(name);
                } else if (depName === "exports") {
                    //CommonJS module spec 1.1
                    args[i] = handlers.exports(name);
                    usingExports = true;
                } else if (depName === "module") {
                    //CommonJS module spec 1.1
                    cjsModule = args[i] = handlers.module(name);
                } else if (hasProp(defined, depName) ||
                           hasProp(waiting, depName) ||
                           hasProp(defining, depName)) {
                    args[i] = callDep(depName);
                } else if (map.p) {
                    map.p.load(map.n, makeRequire(relName, true), makeLoad(depName), {});
                    args[i] = defined[depName];
                } else {
                    throw new Error(name + ' missing ' + depName);
                }
            }

            ret = callback.apply(defined[name], args);

            if (name) {
                //If setting exports via "module" is in play,
                //favor that over return value and exports. After that,
                //favor a non-undefined return value over exports use.
                if (cjsModule && cjsModule.exports !== undef &&
                        cjsModule.exports !== defined[name]) {
                    defined[name] = cjsModule.exports;
                } else if (ret !== undef || !usingExports) {
                    //Use the return value from the function.
                    defined[name] = ret;
                }
            }
        } else if (name) {
            //May just be an object definition for the module. Only
            //worry about defining if have a module name.
            defined[name] = callback;
        }
    };

    requirejs = require = req = function (deps, callback, relName, forceSync, alt) {
        if (typeof deps === "string") {
            if (handlers[deps]) {
                //callback in this case is really relName
                return handlers[deps](callback);
            }
            //Just return the module wanted. In this scenario, the
            //deps arg is the module name, and second arg (if passed)
            //is just the relName.
            //Normalize module name, if it contains . or ..
            return callDep(makeMap(deps, callback).f);
        } else if (!deps.splice) {
            //deps is a config object, not an array.
            config = deps;
            if (callback.splice) {
                //callback is an array, which means it is a dependency list.
                //Adjust args if there are dependencies
                deps = callback;
                callback = relName;
                relName = null;
            } else {
                deps = undef;
            }
        }

        //Support require(['a'])
        callback = callback || function () {};

        //If relName is a function, it is an errback handler,
        //so remove it.
        if (typeof relName === 'function') {
            relName = forceSync;
            forceSync = alt;
        }

        //Simulate async callback;
        if (forceSync) {
            main(undef, deps, callback, relName);
        } else {
            //Using a non-zero value because of concern for what old browsers
            //do, and latest browsers "upgrade" to 4 if lower value is used:
            //http://www.whatwg.org/specs/web-apps/current-work/multipage/timers.html#dom-windowtimers-settimeout:
            //If want a value immediately, use require('id') instead -- something
            //that works in almond on the global level, but not guaranteed and
            //unlikely to work in other AMD implementations.
            setTimeout(function () {
                main(undef, deps, callback, relName);
            }, 4);
        }

        return req;
    };

    /**
     * Just drops the config on the floor, but returns req in case
     * the config return value is used.
     */
    req.config = function (cfg) {
        config = cfg;
        if (config.deps) {
            req(config.deps, config.callback);
        }
        return req;
    };

    define = function (name, deps, callback) {

        //This module may not have dependencies
        if (!deps.splice) {
            //deps is not an array, so probably means
            //an object literal or factory function for
            //the value. Adjust args.
            callback = deps;
            deps = [];
        }

        if (!hasProp(defined, name) && !hasProp(waiting, name)) {
            waiting[name] = [name, deps, callback];
        }
    };

    define.amd = {
        jQuery: true
    };
}());

define("thirdparty/almond", function(){});

define('commands/object2file',[], function(){

    var expandBlob = function(dir, store, name, blobSha, callback){
        var makeFileFactory = function(name){
            return function(blob){
                fileutils.mkfile(dir, name, blob.data, callback, function(e){console.log(e)});
            }
        }
        store._retrieveObject(blobSha, "Blob", makeFileFactory(name));
    }

    var expandTree = function(dir, store, treeSha, callback){

        store._retrieveObject(treeSha, "Tree", function(tree){
            var entries = tree.entries;
            entries.asyncEach(function(entry, done){
                if (entry.isBlob){
                    var name = entry.name;
                    expandBlob(dir, store, name, entry.sha, done);
                }
                else{
                    var sha = entry.sha;
                    fileutils.mkdirs(dir, entry.name, function(newDir){
                        expandTree(newDir, store, sha, done);
                    });
                }
            },callback);
        });
    }

    return {
        expandTree : expandTree,
        expandBlob : expandBlob
    }

});
define('objectstore/delta',[],function() {
    var applyDelta = (function() {
        var matchLength = function(stream) {
            var data = stream.data
            var offset = stream.offset
            var result = 0
            var currentShift = 0
            var _byte = 128
            var maskedByte, shiftedByte

            while ((_byte & 128) != 0) {
                _byte = data[offset]
                offset += 1
                maskedByte = _byte & 0x7f
                shiftedByte = maskedByte << currentShift
                result += shiftedByte
                currentShift += 7
            }
            stream.offset = offset
            return result
        }

        return function(baseData, delta) {
            //var baseData = Git.stringToBytes(baseDataString)
            var stream = {
                data: delta,
                offset: 0,
                length: delta.length
            }
            var bb = [];
            var baseLength = matchLength(stream)
            if (baseLength != baseData.length) {
                throw (Error("Delta Error: base length not equal to length of given base data"))
            }

            var resultLength = matchLength(stream)
            var resultData = new Uint8Array(resultLength);
            var resultOffset = 0;

            var copyOffset
            var copyLength
            var opcode
            var copyFromResult
            while (stream.offset < stream.length) {
                opcode = stream.data[stream.offset]
                stream.offset += 1
                copyOffset = 0
                copyLength = 0
                if (opcode == 0) {
                    throw (Error("Don't know what to do with a delta opcode 0"))
                } else if ((opcode & 0x80) != 0) {
                    var value
                    var shift = 0
                    _(4).times(function() {
                        if ((opcode & 0x01) != 0) {
                            value = stream.data[stream.offset]
                            stream.offset += 1
                            copyOffset += (value << shift)
                        }
                        opcode >>= 1
                        shift += 8
                    })
                    shift = 0
                    _(2).times(function() {
                        if ((opcode & 0x01) != 0) {
                            value = stream.data[stream.offset]
                            stream.offset += 1
                            copyLength += (value << shift)
                        }
                        opcode >>= 1
                        shift += 8
                    })
                    if (copyLength == 0) {
                        copyLength = (1 << 16)
                    }

                    // TODO: check if this is a version 2 packfile and apply copyFromResult if so
                    copyFromResult = (opcode & 0x01)
                    var subarray = baseData.subarray(copyOffset, copyOffset + copyLength);
                    resultData.set(subarray, resultOffset);
                    resultOffset += subarray.length;

                } else if ((opcode & 0x80) == 0) {
                    var subarray = stream.data.subarray(stream.offset, stream.offset + opcode);
                    resultData.set(subarray, resultOffset);
                    resultOffset += subarray.length;
                    stream.offset += opcode
                }
            }
            return resultData.buffer;

        }
    }());

    return applyDelta;
});
if(typeof Crypto=="undefined"||!Crypto.util)(function(){var i=window.Crypto={},l=i.util={rotl:function(a,c){return a<<c|a>>>32-c},rotr:function(a,c){return a<<32-c|a>>>c},endian:function(a){if(a.constructor==Number)return l.rotl(a,8)&16711935|l.rotl(a,24)&4278255360;for(var c=0;c<a.length;c++)a[c]=l.endian(a[c]);return a},randomBytes:function(a){for(var c=[];a>0;a--)c.push(Math.floor(Math.random()*256));return c},bytesToWords:function(a){for(var c=[],b=0,d=0;b<a.length;b++,d+=8)c[d>>>5]|=a[b]<<24-
d%32;return c},wordsToBytes:function(a){for(var c=[],b=0;b<a.length*32;b+=8)c.push(a[b>>>5]>>>24-b%32&255);return c},bytesToHex:function(a){for(var c=[],b=0;b<a.length;b++){c.push((a[b]>>>4).toString(16));c.push((a[b]&15).toString(16))}return c.join("")},hexToBytes:function(a){for(var c=[],b=0;b<a.length;b+=2)c.push(parseInt(a.substr(b,2),16));return c},bytesToBase64:function(a){if(typeof btoa=="function")return btoa(m.bytesToString(a));for(var c=[],b=0;b<a.length;b+=3)for(var d=a[b]<<16|a[b+1]<<
8|a[b+2],e=0;e<4;e++)b*8+e*6<=a.length*8?c.push("ABCDEFGHIJKLMNOPQRSTUVWXYZabcdefghijklmnopqrstuvwxyz0123456789+/".charAt(d>>>6*(3-e)&63)):c.push("=");return c.join("")},base64ToBytes:function(a){if(typeof atob=="function")return m.stringToBytes(atob(a));a=a.replace(/[^A-Z0-9+\/]/ig,"");for(var c=[],b=0,d=0;b<a.length;d=++b%4)d!=0&&c.push(("ABCDEFGHIJKLMNOPQRSTUVWXYZabcdefghijklmnopqrstuvwxyz0123456789+/".indexOf(a.charAt(b-1))&Math.pow(2,-2*d+8)-1)<<d*2|"ABCDEFGHIJKLMNOPQRSTUVWXYZabcdefghijklmnopqrstuvwxyz0123456789+/".indexOf(a.charAt(b))>>>
6-d*2);return c}};i.mode={};i=i.charenc={};i.UTF8={stringToBytes:function(a){return m.stringToBytes(unescape(encodeURIComponent(a)))},bytesToString:function(a){return decodeURIComponent(escape(m.bytesToString(a)))}};var m=i.Binary={stringToBytes:function(a){for(var c=[],b=0;b<a.length;b++)c.push(a.charCodeAt(b)&255);return c},bytesToString:function(a){for(var c=[],b=0;b<a.length;b++)c.push(String.fromCharCode(a[b]));return c.join("")}}})();
(function(){var i=Crypto,l=i.util,m=i.charenc,a=m.UTF8,c=m.Binary,b=i.SHA1=function(d,e){var g=l.wordsToBytes(b._sha1(d));return e&&e.asBytes?g:e&&e.asString?c.bytesToString(g):l.bytesToHex(g)};b._sha1=function(d){if(d.constructor==String)d=a.stringToBytes(d);var e=l.bytesToWords(d),g=d.length*8;d=[];var n=1732584193,h=-271733879,j=-1732584194,k=271733878,o=-1009589776;e[g>>5]|=128<<24-g%32;e[(g+64>>>9<<4)+15]=g;for(g=0;g<e.length;g+=16){for(var q=n,r=h,s=j,t=k,u=o,f=0;f<80;f++){if(f<16)d[f]=e[g+
f];else{var p=d[f-3]^d[f-8]^d[f-14]^d[f-16];d[f]=p<<1|p>>>31}p=(n<<5|n>>>27)+o+(d[f]>>>0)+(f<20?(h&j|~h&k)+1518500249:f<40?(h^j^k)+1859775393:f<60?(h&j|h&k|j&k)-1894007588:(h^j^k)-899497514);o=k;k=j;j=h<<30|h>>>2;h=n;n=p}n+=q;h+=r;j+=s;k+=t;o+=u}return[n,h,j,k,o]};b._blocksize=16;b._digestsize=20})();

define("thirdparty/2.2.0-sha1", function(){});

define('formats/pack',['objectstore/delta', 'thirdparty/2.2.0-sha1'], function(applyDelta) {

    String.prototype.rjust = function(width, padding) {
        padding = padding || " ";
        padding = padding.substr(0, 1);
        if (this.length < width)
            return padding.repeat(width - this.length) + this;
        else
            return this.toString();
    }
    String.prototype.repeat = function(num) {
        for (var i = 0, buf = ""; i < num; i++) buf += this;
        return buf;
    }

    var Pack = function(binary, store) {
        //var binaryString = Git.toBinaryString(binary)
        var data;
        if (binary.constructor == String)
            data = new Uint8Array(utils.stringToBytes(binary)); //new BinaryFile(binaryString)
        else
            data = new Uint8Array(binary); //new BinaryFile(binaryString)
        var offset = 0
        var objects = null

        //var lastObjectData = null;
        //var chainCache = {};
        this.getData = function() {
            return data;
        }

        //if (typeof require === "undefined") {
        var myDebug = function(obj) {
            console.log(obj)
        }
        //}
        //else {
        //  var myDebug = require('util').debug
        //}

        var peek = function(length) {
            return data.subarray(offset, offset + length)
        }

        var rest = function() {
            return data.subarray(offset)
        }

        var advance = function(length) {
            offset += length
        }

        var matchPrefix = function() {
            if (utils.bytesToString(peek(4)) === "PACK") {
                advance(4)
            } else {
                throw (Error("couldn't match PACK"))
            }
        }

        var matchVersion = function(expectedVersion) {
            var actualVersion = peek(4)[3]
            advance(4)
            if (actualVersion !== expectedVersion) {
                throw ("expected packfile version " + expectedVersion + ", but got " + actualVersion)
            }
        }

        var matchNumberOfObjects = function() {
            var num = 0
            _(peek(4)).each(function(b) {
                num = num << 8
                num += b
            })
            advance(4);
            return num;
        }

        var PackedTypes = {
            COMMIT: 1,
            TREE: 2,
            BLOB: 3,
            TAG: 4,
            OFS_DELTA: 6,
            REF_DELTA: 7
        }
        var typeArray = [null, "commit", "tree", "blob", "tag", null, "ofs_delta", "ref_delta"];
        var getTypeStr = function(type) {
            return typeArray[type];
        }

        var matchObjectHeader = function() {
            var objectStartOffset = offset;
            var headByte = data[offset++];
            var type = (0x70 & headByte) >>> 4;
            var needMore = (0x80 & headByte) > 0;

            var size = headByte & 0xf;
            var bitsToShift = 4;

            while (needMore) {
                headByte = data[offset++];
                needMore = (0x80 & headByte) > 0;
                size = size | ((headByte & 0x7f) << bitsToShift);
                bitsToShift += 7;
            }

            return {
                size: size,
                type: type,
                offset: objectStartOffset
            }

        }

        var objectHash = function(type, content) {
            var contentData = new Uint8Array(content);
            var data = utils.stringToBytes(getTypeStr(type) + " " + contentData.byteLength + "\0");
            var buf = new ArrayBuffer(data.length + contentData.byteLength);
            var fullContent = new Uint8Array(buf);
            fullContent.set(data);
            fullContent.set(contentData, data.length);
            // return new SHA1(data).hexdigest()
            return Crypto.SHA1(fullContent, {
                asBytes: true
            });
        }

        var findDeltaBaseOffset = function(header) {
            var offsetBytes = []
            var hintAndOffsetBits = peek(1)[0].toString(2).rjust(8, "0")
            var needMore = (hintAndOffsetBits[0] == "1")

            offsetBytes.push(hintAndOffsetBits.slice(1, 8))
            advance(1)

            while (needMore) {
                hintAndOffsetBits = peek(1)[0].toString(2).rjust(8, "0")
                needMore = (hintAndOffsetBits[0] == "1")
                offsetBytes.push(hintAndOffsetBits.slice(1, 8))
                advance(1)
            }

            var longOffsetString = _(offsetBytes).reduce(function(memo, byteString) {
                return memo + byteString
            }, "")

            var offsetDelta = parseInt(longOffsetString, 2)
            var n = 1
            _(offsetBytes.length - 1).times(function() {
                offsetDelta += Math.pow(2, 7 * n)
                n += 1
            })
            var desiredOffset = header.offset - offsetDelta
            return desiredOffset;
        }


        var expandDeltifiedObject = function(object, callback) {

            var doExpand = function(baseObject, deltaObject) {
                deltaObject.type = baseObject.type;
                deltaObject.data = applyDelta(new Uint8Array(baseObject.data), new Uint8Array(deltaObject.data));
                deltaObject.sha = objectHash(deltaObject.type, deltaObject.data);
                return deltaObject;
            }

            if (object.type == PackedTypes.OFS_DELTA) {
                var baseObject = matchObjectAtOffset(object.desiredOffset);
                switch (baseObject.type) {
                    case PackedTypes.OFS_DELTA:
                    case PackedTypes.REF_DELTA:
                        expandDeltifiedObject(baseObject, function(expandedObject) {
                            var newObject = doExpand(expandedObject, object);
                            callback(newObject);
                        });
                        break;
                    default:
                        var newObject = doExpand(baseObject, object);
                        callback(newObject);
                }

            } else {
                store._retrieveRawObject(object.baseSha, 'ArrayBuffer', function(baseObject) {
                    baseObject.sha = object.baseSha;
                    var newObject = doExpand(baseObject, object);
                    callback(newObject);
                });
            }
        }
        var uncompressObject = function(objOffset, uncompressedLength) {
            var deflated = data.subarray(objOffset);
            var out = utils.inflate(deflated, uncompressedLength);

            return {
                buf: utils.trimBuffer(out),
                compressedLength: out.compressedLength
            };
        }

        var matchObjectData = function(header) {

            var object = {
                offset: header.offset,
                //dataOffset: dataOffset,
                //crc: crc32.crc(data.subarray(header.offset, offset)),
                type: header.type,
                //sha: objectHash(header.type, buf),
                // data: objData.buf
            }
            switch (header.type) {
                case PackedTypes.OFS_DELTA:
                    object.desiredOffset = findDeltaBaseOffset(header);
                    break;
                case PackedTypes.REF_DELTA:
                    var shaBytes = peek(20)
                    advance(20)
                    object.baseSha = _(shaBytes).map(function(b) {
                        return b.toString(16).rjust(2, "0")
                    }).join("")
                    break;
                default:
                    break;

            }
            var objData = uncompressObject(offset, header.size);
            object.data = objData.buf;

            //var checksum = adler32(buf)
            advance(objData.compressedLength);
            //matchBytes(intToBytes(checksum, 4))

            return object;
        }

        var matchObjectAtOffset = function(startOffset) {
            offset = startOffset
            var header = matchObjectHeader()
            return matchObjectData(header);
        }

        // slightly different code path from the original parser used for building the index
        // I'm doing it seperately because I needed to solve a call stack overflow caused by
        // synchronouse execution of callbacks for the case of non deltified objects in the
        // pack.
        var matchAndExpandObjectAtOffset = function(startOffset, dataType, callback) {
            //var reverseMap = [null, "commit", "tree", "blob"]

            var object = matchObjectAtOffset(startOffset);

            var convertToDataType = function(object) {
                //object.type = reverseMap[object.type];
                if (dataType != 'ArrayBuffer') {
                    var reader = new FileReader();

                    reader.onloadend = function() {
                        var buf = reader.result;
                        object.data = buf;
                        callback(object);
                    }
                    reader['readAs' + dataType](new Blob([object.data]));
                }
                else{
                    callback(object);
                }
            }
            switch (object.type) {
                case PackedTypes.OFS_DELTA:
                case PackedTypes.REF_DELTA:
                    expandDeltifiedObject(object, function(expandedObject){
                        convertToDataType(expandedObject);
                    });
                    break;
                default:
                    convertToDataType(object);
                    break;
            }
        };
        this.matchAndExpandObjectAtOffset = matchAndExpandObjectAtOffset;

        var stripOffsetsFromObjects = function() {
            _(objects).each(function(object) {
                delete object.offset
            })
        }

        var objectAtOffset = function(offset) {
            return _(objects).detect(function(obj) {
                return obj.offset == offset
            })
        }

        this.matchObjectAtOffset = matchObjectAtOffset;

        this.parseAll = function(success, progress) {
            try {
                var numObjects;
                var i;
                var deferredObjects = [];
                objects = [];


                matchPrefix()
                matchVersion(2)
                numObjects = matchNumberOfObjects();

                if (progress){
                    var tracker = 0;
                    var lastPercent = 0;
                    var trackProgress = function(){
                        var pct = (++tracker/numObjects) * 100
                        if (pct - lastPercent >= 1){
                            progress({pct: pct, msg: "Unpacking " + tracker + '/' + numObjects + " objects"});
                        }
                    }
                }
                else{
                    var trackProgress = function(){};
                }
                trackProgress();
                for (i = 0; i < numObjects; i++) {
                    var object = matchObjectAtOffset(offset);

                    object.crc = crc32.crc(data.subarray(object.offset, offset));

                    // hold on to the data for delta style objects.
                    switch (object.type) {
                        case PackedTypes.OFS_DELTA:
                        case PackedTypes.REF_DELTA:
                            {
                                deferredObjects.push(object);
                                break;
                            }
                        default:
                            object.sha = objectHash(object.type, object.data);
                            delete object.data;
                            trackProgress();
                            break;
                    }
                    objects.push(object);
                }

                deferredObjects.asyncEach(function(obj, done) {
                    expandDeltifiedObject(obj, function(obj){
                        delete obj.data;
                        trackProgress();
                        done();
                    });
                },
                    success);

            } catch (e) {
                //console.log("Error caught in pack file parsing data") // + Git.stringToBytes(data.getRawData()))
                throw (e)
            }
            return this
        }

        this.getObjects = function() {
            return objects
        }

        // this.getObjectAtOffset = getObjectAtOffset
    }

    Pack.buildPack = function(commits, repo, callback) {
        var visited = {};
        var counter = {
            x: 0,
            numObjects: 0
        };
        var packed = []; //new BlobBuilder();

        var map = {
            "commit": 1,
            "tree": 2,
            "blob": 3
        };

        var packTypeSizeBits = function(type, size) {
            var typeBits = type;//map[type];
            var shifter = size;
            var bytes = [];
            var idx = 0;

            bytes[idx] = typeBits << 4 | (shifter & 0xf);
            shifter = shifter >>> 4;

            while (shifter != 0) {
                bytes[idx] = bytes[idx] | 0x80;
                bytes[++idx] = shifter & 0x7f;
                shifter = shifter >>> 7;
            }
            return new Uint8Array(bytes);
        }

        var packIt = function(object) {
            var compressed;
            var size;
            var type = object.type;

            if (object.compressedData) {
                size = object.size;
                // clone the data since it may be sub view of a larger buffer;
                compressed = new Uint8Array(compressedData).buffer;
            } else {
                var buf = object.data;
                var data;
                if (buf instanceof ArrayBuffer) {
                    data = new Uint8Array(buf);
                } else if (buf instanceof Uint8Array) {
                    data = buf;
                } else {
                    // assume it's a string
                    data = utils.stringToBytes(buf);
                }

                compressed = utils.deflate(data);
                size = data.length;
            }
            packed.push(packTypeSizeBits(type, size));
            packed.push(compressed);
            counter.numObjects++;
        }

        var finishPack = function() {
            var packedObjects = []; //new BlobBuilder();

            var buf = new ArrayBuffer(12);
            var dv = new DataView(buf);

            // 'PACK'
            dv.setUint32(0, 0x5041434b, false);
            // version
            dv.setUint32(4, 2, false);
            //number of packed objects
            dv.setUint32(8, counter.numObjects, false);

            //finalPack.append(buf);
            //finalPack.append(packedObjects);
            packedObjects.push(dv);
            //packed.reverse();
            for (var i = 0; i < packed.length; i++) {
                packedObjects.push(packed[i]);
            }
            //packed.getBlob();
            fileutils.readBlob(new Blob(packedObjects), 'ArrayBuffer', function(dataBuf) {
                packed = null;
                var dataBufArray = new Uint8Array(dataBuf);
                var sha = Crypto.SHA1(dataBufArray, {
                    asBytes: true
                });

                var finalPack = []; //new BlobBuilder();
                finalPack.push(dataBufArray);
                finalPack.push(new Uint8Array(sha));

                fileutils.readBlob(new Blob(finalPack), 'ArrayBuffer', callback);
            });

        }

        var walkTree = function(treeSha, callback) {
            if (visited[treeSha]) {
                callback();
                return;
            } else {
                visited[treeSha] = true;
            }

            var packTree = function(){
                repo._retrieveObject(treeSha, 'Tree', function(tree, rawObj) {
                    var childCount = {
                        x: 0
                    };
                    var handleCallback = function() {
                        childCount.x++;
                        if (childCount.x == tree.entries.length) {
                            packIt(rawObj);
                            callback();
                        }
                    }

                    for (var i = 0; i < tree.entries.length; i++) {
                        var nextSha = utils.convertBytesToSha(tree.entries[i].sha);
                        if (tree.entries[i].isBlob) {
                            if (visited[nextSha]) {
                                handleCallback();
                            } else {
                                visited[nextSha] = true;
                                repo._findPackedObject(tree.entries[i].sha, handleCallback, function(){
                                    repo._retrieveRawObject(nextSha, 'Raw', function(object) {
                                        packIt(object);
                                        handleCallback();
                                    });
                                });
                            }
                        } else {
                            walkTree(nextSha, function() {
                                handleCallback();
                            });
                        }
                    }
                });
            }
            var shaBytes = utils.convertShaToBytes(treeSha);
            // assumes that if it's packed, the remote knows about the object since all stored packs came from the remote.
            repo._findPackedObject(shaBytes, callback, packTree);
        }

        if (commits.length == 0){
            finishPack();
        }
        else{
            commits.forEach(function(commitObj) {
                //repo._retrieveObject(commitShas[i], 'Commit', function(commit, rawObj){
                var commit = commitObj.commit;
                packIt(commitObj.raw);
                walkTree(commit.tree, function() {
                    if (++counter.x == commits.length) {
                        finishPack();
                    }
                });
                //});
            });
        }

    }
    return Pack;
});
define('formats/upload_pack_parser',['formats/pack'], function(Pack) {
    var parse = function(arraybuffer, repo, success, progress) {
        var data = new Uint8Array(arraybuffer); //new BinaryFile(binaryString);
        var offset = 0;
        var remoteLines = null;
        var objects = null;

        var peek = function(length) {
            return data.subarray(offset, offset + length);
        };

        var advance = function(length) {
            offset += length;
        };

        var getPktLineStr = function(pktLine){
            return utils.bytesToString(data.subarray(pktLine.start, pktLine.end));
        }

        // A pkt-line is defined in http://git-scm.com/gitserver.txt
        var nextPktLine = function(isShallow) {
            var pktLine = null;
            var length;
            length = parseInt(utils.bytesToString(peek(4)), 16);
            advance(4);
            if (length == 0) {
                if (isShallow) {
                    return nextPktLine()
                }
            } else {
                pktLine = {start: offset, end: offset + length - 4};//peek(length - 4);
                advance(length - 4);
            }
            return pktLine;
        };

        //console.log("Parsing upload pack of  " + arraybuffer.byteLength + " bytes")
        var startTime = new Date()
        var pktLine = nextPktLine()
        var packFileParser
        var remoteLine = ""
        //var packData = ""
        var gotAckOrNak = false
        var ackRegex = /ACK ([0-9a-fA-F]{40}) common/;
        var common = [];

        var pktLineStr = getPktLineStr(pktLine);//utils.bytesToString(data.slice(pktLine.start, pktLine.end));
        var shallow;
        while (pktLineStr.slice(0, 7) === "shallow") {
            pktLine = nextPktLine(true);
            shallow = pktLineStr.substring(8);
            pktLineStr = getPktLineStr(pktLine);
        }

        while (pktLineStr === "NAK\n" ||
            pktLineStr.slice(0, 3) === "ACK") {
            var matches = ackRegex.exec(pktLineStr);
            if (matches) {
                common.push(matches[1]);
            }
            pktLine = nextPktLine();
            pktLineStr = getPktLineStr(pktLine);
            gotAckOrNak = true;
        }

        if (!gotAckOrNak) {
            throw (Error("got neither ACK nor NAK in upload pack response"))
        }
        var packDataLines = [];
        while (pktLine !== null) {
            var pktLineType = data[pktLine.start];
            // sideband format. "2" indicates progress messages, "1" pack data
            switch (pktLineType){
                case 2:
                    break;
                case 1:
                    //packData += utils.bytesToString(pktLine.slice(1))
                    packDataLines.push(data.subarray(pktLine.start + 1, pktLine.end));
                    break;
                case 3:
                    throw (Error("fatal error in packet line"))
                    break;
            }
            pktLine = nextPktLine()
        }

        // create a blob from the packdata lines then read it as an arraybuffer
        var packDataBlob = new Blob(packDataLines);
        var reader = new FileReader();
        reader.onloadend = function(e){
            var packData = reader.result;
            packFileParser = new Pack(packData, repo);

            packFileParser.parseAll(function() {
                objects = packFileParser.getObjects()

               // console.log("took " + (new Date().getTime() - startTime.getTime()) + "ms")
                success(objects, packFileParser.getData(), common, shallow);
            }, progress);
        }
        reader.readAsArrayBuffer(packDataBlob);
    };
    return {
        parse: parse
    };
});
define('utils/errors',[],function() {

    var errors = {
        // Indicates an unexpected error in the file system.
        FILE_IO_ERROR: 0,
        FILE_IO_ERROR_MSG: 'Unexpected File I/O error',
        // Indicates an unexpected ajax error when trying to make a request
        AJAX_ERROR: 1,
        AJAX_ERROR_MSG: 'Unexpected ajax error',

        // trying to clone into a non-empty directory
        CLONE_DIR_NOT_EMPTY: 2,
        CLONE_DIR_NOT_EMPTY_MSG: 'The target directory contains files',
        // No .git directory
        CLONE_DIR_NOT_INTIALIZED: 3,
        CLONE_DIR_NOT_INTIALIZED_MSG: 'The target directory hasn\'t been initialized.',
        // .git directory already contains objects
        CLONE_GIT_DIR_IN_USE: 4,
        CLONE_GIT_DIR_IN_USE_MSG: 'The target directory contains a .git directory already in use.',
        // No branch found with the name given
        REMOTE_BRANCH_NOT_FOUND: 5,
        REMOTE_BRANCH_NOT_FOUND_MSG: 'Can\'t find the branch name in the remote repository',

        // only supports fast forward merging at the moment.
        PULL_NON_FAST_FORWARD: 6,
        PULL_NON_FAST_FORWARD_MSG: 'Pulling from the remote repo requires a merge.',
        // Branch is up to date
        PULL_UP_TO_DATE: 7,
        PULL_UP_TO_DATE_MSG: 'Everything is up to date',


        UNCOMMITTED_CHANGES: 11,
        UNCOMMITTED_CHANGES_MSG: 'There are changes in the working directory that haven\'t been committed',

        // Nothing to commit
        COMMIT_NO_CHANGES: 8,
        COMMIT_NO_CHANGES_MSG: 'No changes to commit',

        // The remote repo and the local repo share the same head.
        PUSH_NO_CHANGES: 9,
        PUSH_NO_CHANGES_MSG: 'No new commits to push to the repository',

        PUSH_NO_REMOTE: 16,
        PUSH_NO_REMOTE_MSG: 'No remote to push to',

        // Need to merge remote changes first.
        PUSH_NON_FAST_FORWARD: 10,
        PUSH_NON_FAST_FORWARD_MSG: 'The remote repo has new commits on your current branch. You need to merge them first.',

        BRANCH_ALREADY_EXISTS: 14,
        BRANCH_ALREADY_EXISTS_MSG: 'A local branch with that name already exists',

        BRANCH_NAME_NOT_VALID: 12,
        BRANCH_NAME_NOT_VALID_MSG: 'The branch name is not valid.',

        CHECKOUT_BRANCH_NO_EXISTS: 15,
        CHECKOUT_BRANCH_NO_EXISTS_MSG: 'No local branch with that name exists',

        // unexpected problem retrieving objects
        OBJECT_STORE_CORRUPTED: 200,
        OBJECT_STORE_CORRUPTED_MSG: 'Git object store may be corrupted',

        HTTP_AUTH_ERROR: 201,
        HTTP_AUTH_ERROR_MSG: 'Http authentication failed',

        UNPACK_ERROR: 202,
        UNPACK_ERROR_MSG: 'The remote git server wasn\'t able to understand the push request.',


        fileErrorFunc : function(onError){
            if (!onError){
                return function(){};
            }
            return function(e) {
                var msg = errors.getFileErrorMsg(e);
                onError({type : errors.FILE_IO_ERROR, msg: msg, fe: e.code});
            }
        },

        ajaxErrorFunc : function(onError){
            return function(xhr){
                var url = this.url,
                    reqType = this.type;

                var httpErr;
                if (xhr.status == 401){
                    var auth = xhr.getResponseHeader('WWW-Authenticate');
                    httpErr = {type: errors.HTTP_AUTH_ERROR, msg: errors.HTTP_AUTH_ERROR_MSG, auth: auth};
                }
                else{
                    httpErr = {type: errors.AJAX_ERROR, url: url, reqType: reqType, statusText: xhr.statusText, status: xhr.status, msg: "Http error with status code: " + xhr.status + ' and status text: "' + xhr.statusText + '"'};
                }
                onError(httpErr);
            }
        },

        getFileErrorMsg: function(e) {
            var msg = '';

            switch (e.code) {
                case FileError.QUOTA_EXCEEDED_ERR:
                    msg = 'QUOTA_EXCEEDED_ERR';
                    break;
                case FileError.NOT_FOUND_ERR:
                    msg = 'NOT_FOUND_ERR';
                    break;
                case FileError.SECURITY_ERR:
                    msg = 'SECURITY_ERR';
                    break;
                case FileError.INVALID_MODIFICATION_ERR:
                    msg = 'INVALID_MODIFICATION_ERR';
                    break;
                case FileError.INVALID_STATE_ERR:
                    msg = 'INVALID_STATE_ERR';
                    break;
                case FileError.ABORT_ERR:
                    msg = 'ABORT_ERR';
                    break;
                case FileError.ENCODING_ERR:
                    msg = 'ENCODING_ERR';
                    break;
                case FileError.NOT_READABLE_ERR:
                    msg = 'NOT_READABLE_ERR';
                    break;
                case FileError.NO_MODIFICATION_ALLOWED_ERR:
                    msg = 'NO_MODIFICATION_ALLOWED_ERR';
                    break;
                case FileError.PATH_EXISTS_ERR:
                    msg = 'PATH_EXISTS_ERR';
                    break;
                case FileError.SYNTAX_ERR:
                    msg = 'SYNTAX_ERR';
                    break;
                case FileError.TYPE_MISMATCH_ERR:
                    msg = 'TYPE_MISMATCH_ERR';
                    break;
                default:
                    msg = 'Unknown Error ' + e.code;
                    break;
            };
        },
        errorHandler: function(e) {
            msg = utils.getFileErrorMsg(e);
            console.log('Error: ' + msg);
        }
    }
    return errors;

});
define('utils/progress_chunker',[],function(){

    var ProgressChunker = function(func){
        this.master = func;
    }

    ProgressChunker.prototype = {
        getChunk : function(start, fraction){
            var self = this;
            return function(data){
                var newPct = start + (data.pct * fraction)
                self.master({pct: newPct, msg: data.msg});
            }
        }
    }

    return ProgressChunker;

});
define('formats/smart_http_remote',['formats/upload_pack_parser', 'utils/errors', 'utils/progress_chunker'], function(UploadPackParser, errutils, ProgressChunker) {
    // var workerBlob = new Blob([packWorkerText]);
    // var workerUrl = URL.createObjectURL(workerBlob);

    var SmartHttpRemote = function(store, name, repoUrl, username, password, error) {
        this.store = store;
        this.name = name;
        this.refs = {};
        this.url = repoUrl.replace(/\?.*/, "").replace(/\/$/, "");
        username = username || "";
        password = password || "";

        var ajaxErrorHandler = errutils.ajaxErrorFunc(error);

        var parseDiscovery = function(data) {
            var lines = data.split("\n")
            var result = {
                "refs": []
            }
            for (i = 1; i < lines.length - 1; i++) {
                var thisLine = lines[i]
                if (i == 1) {
                    var bits = thisLine.split("\0")
                    result["capabilities"] = bits[1]
                    var bits2 = bits[0].split(" ")
                    result["refs"].push({
                        name: bits2[1],
                        sha: bits2[0].substring(8)
                    })
                } else {
                    var bits2 = thisLine.split(" ")
                    result["refs"].push({
                        name: bits2[1],
                        sha: bits2[0].substring(4)
                    })
                }
            }
            return result
        }

        var padWithZeros = function(num) {
            var hex = num.toString(16);
            var pad = 4 - hex.length;
            for (var x = 0; x < pad; x++) {
                hex = '0' + hex;
            }
            return hex;
        }

        var pushRequest = function(refPaths, packData) {


            var pktLine = function(refPath) {
                return refPath.sha + ' ' + refPath.head + ' ' + refPath.name;
            }
            var bb = []; //new BlobBuilder();
            var str = pktLine(refPaths[0]) + '\0report-status\n';
            str = padWithZeros(str.length + 4) + str;
            bb.push(str);
            for (var i = 1; i < refPaths.length; i++) {
                if (!refPaths[i].head) continue;
                var val = pktLine(refPaths[i]) + '\n';
                val = padWithZeros(val.length + 4)
                bb.push(val);
            }
            bb.push('0000');
            bb.push(new Uint8Array(packData));
            var blob = new Blob(bb);
            return blob;

        }

        var refWantRequest = function(wantRefs, haveRefs, shallow, depth, moreHaves) {
            var str = "0067want " + wantRefs[0].sha + " multi_ack_detailed side-band-64k thin-pack ofs-delta\n"
            for (var i = 1; i < wantRefs.length; i++) {
                str += "0032want " + wantRefs[i].sha + "\n"
            }
            if (haveRefs && haveRefs.length) {
                if (shallow){
                    str += "0034shallow " + shallow;
                }
                str += "0000"
                _(haveRefs).each(function(haveRef) {
                    str += "0032have " + haveRef.sha + "\n"
                });
                if (moreHaves) {
                    str += "0000"
                } else {
                    str += "0009done\n"
                }

            } else {
                if (depth){
                    var depthStr = "deepen " + depth;
                    str += (padWithZeros(depthStr.length + 4) + depthStr);
                }
                str += "0000"
                str += "0009done\n"
            }
            return str
        }

        var queryParams = function(uri) {
            var paramString = uri.split("?")[1]
            if (!paramString) {
                return {}
            }

            var paramStrings = paramString.split("&")
            var params = {}
            _(paramStrings).each(function(paramString) {
                var pair = paramString.split("=")
                params[pair[0]] = decodeURI(pair[1])
            })
            return params
        }

        this.urlOptions = queryParams(repoUrl);

        function doGet(url, success){
            var xhr = new XMLHttpRequest();
            xhr.open("GET", url, true, username, password);

            xhr.onload = function(evt){
                if (xhr.readyState == 4) {
                    if (xhr.status == 200) {
                        success(xhr.responseText);
                    }
                    else{
                        var obj = {url: url, type: 'GET'};
                        ajaxErrorHandler.call(obj, xhr);
                    }
                }
            }


            var xhr2ErrorShim = function(){
                var obj = {url: url, type: 'POST'};
                ajaxErrorHandler.call(obj, xhr);
            }
            xhr.onerror = xhr2ErrorShim;
            xhr.onabort = xhr2ErrorShim;
            xhr.send();
        }
        this.fetchRefs = function(callback) {
            var remote = this,
                uri = this.makeUri('/info/refs', {service: "git-upload-pack"});
            doGet(uri, function(data) {
                var discInfo = parseDiscovery(data)
                var i, ref
                for (i = 0; i < discInfo.refs.length; i++) {
                    ref = discInfo.refs[i]
                    remote.addRef(ref.name, ref.sha)
                }
                if (callback != "undefined") {
                    callback(discInfo.refs)
                }
            });
        }

        this.fetchReceiveRefs = function(callback) {
            var remote = this,
                uri = this.makeUri('/info/refs', {service: "git-receive-pack"});
            doGet(uri, function(data) {
                var discInfo = parseDiscovery(data)
                var i, ref
                for (i = 0; i < discInfo.refs.length; i++) {
                    ref = discInfo.refs[i]
                    remote.addRef(ref.name, ref.sha)
                }
                if (callback != "undefined") {
                    callback(discInfo.refs)
                }
            });
        }

        this.fetchRef = function(wantRefs, haveRefs, shallow, depth, moreHaves, callback, noCommon, progress) {
            var url = this.makeUri('/git-upload-pack')
            var body = refWantRequest(wantRefs, haveRefs, shallow, depth);
            var thisRemote = this
            var xhr = new XMLHttpRequest();

            var packProgress, receiveProgress;
            if (progress){
                var chunker = new ProgressChunker(progress);
                receiveProgress = chunker.getChunk(0, 0.2);
                packProgress = chunker.getChunk(20, 0.8);
            }

            xhr.open("POST", url, true, username, password);
            xhr.responseType = 'arraybuffer';
            xhr.setRequestHeader("Content-Type", "application/x-git-upload-pack-request");

            xhr.onload = function() {

                var binaryData = xhr.response;
                if (haveRefs && String.fromCharCode.apply(null, new Uint8Array(binaryData, 4, 3)) == "NAK") {
                    if (moreHaves) {
                        thisRemote.store._getCommitGraph(moreHaves, 32, function(commits, next) {
                            thisRemote.fetchRef(wantRefs, commits, depth, next, callback, noCommon);
                        });
                    }
                    else if (noCommon){
                        noCommon();
                    }
                } else {
                    if (packProgress){
                        packProgress({pct: 0, msg: "Parsing pack data"});
                    }
                    UploadPackParser.parse(binaryData, store, function(objects, packData, common, shallow) {
                        if (callback) {
                            callback(objects, packData, common, shallow);
                        }
                    }, packProgress);
                    // var packWorker = new Worker(workerUrl);
                    // packWorker.onmessage = function(evt){
                    //     var msg = evt.data;
                    //     if (msg.type == GitLiteWorkerMessages.FINISHED && callback){
                    //         packWorker.terminate();
                    //         callback(msg.objects, new Uint8Array(msg.data), msg.common);
                    //     }
                    //     else if (msg.type == GitLiteWorkerMessages.RETRIEVE_OBJECT){
                    //         store._retrieveRawObject(msg.sha, "ArrayBuffer", function(baseObject){
                    //             packWorker.postMessage({type: GitLiteWorkerMessages.OBJECT_RETRIEVED, id: msg.id, object: baseObject}, [baseObject.data]);
                    //             var x = 0;
                    //         });
                    //     }
                    //     else if (progress && msg.type == GitLiteWorkerMessages.PROGRESS){
                    //         progress(msg);
                    //     }
                    // }
                    // packWorker.postMessage({type: GitLiteWorkerMessages.START, data:binaryData}, [binaryData]);
                }
            }
            if (receiveProgress){
                xhr.onprogress = function(evt){
                    // if (evt.lengthComputable){
                    //     var pct = evt.loaded / evt.total;
                    //     receiveProgress({pct: pct, msg: "Received " + evt.loaded + "/" + evt.total + " bytes"});
                    // }
                    // else{

                        receiveProgress({pct: 100, msg: "Received " + (evt.loaded/1048576).toFixed(2) + " MB"});
                    // }
                }
            }
            var xhr2ErrorShim = function(){
                var obj = {url: url, type: 'POST'};
                ajaxErrorHandler.call(obj, xhr);
            }

            xhr.onerror = xhr2ErrorShim;
            xhr.onabort = xhr2ErrorShim;

            xhr.send(body);

            //  $.ajax({
            //    url: url,
            //    data: body,
            //    type: "POST",
            //    contentType: "application/x-git-upload-pack-request",
            //    beforeSend: function(xhr) {
            //      xhr.overrideMimeType('text/plain; charset=x-user-defined')
            //    },
            //    success: function(data, textStatus, xhr) {
            //      var binaryData = xhr.responseText
            //      if (haveRefs && binaryData.indexOf("NAK") == 4){
            //      	if (moreHaves){
            // 	thisRemote.repo._getCommitGraph(moreHaves, 32, function(commits, next){
            // 		thisRemote.fetchRef(wantRefs, commits, next, callback);
            // 	});
            // }
            //      }
            //      else{
            // var parser = new Git.UploadPackParser(binaryData, repo)
            // parser.parse(function(objects, packData, common){
            // 	if (callback != "undefined") {
            // 	  callback(objects, packData, common);
            // 	}
            // });
            // }
            //    },
            //    error: function(xhr, data, e) {
            //      Git.displayError("ERROR Status: " + xhr.status + ", response: " + xhr.responseText)
            //    }
            //  });
        },

        this.pushRefs = function(refPaths, packData, success, progress) {
            var url = this.makeUri('/git-receive-pack');
            var body = pushRequest(refPaths, packData);
            var xhr = new XMLHttpRequest();
            xhr.open("POST", url, true, username, password);
            xhr.onload = function(evt) {
                if (xhr.readyState == 4) {
                    if (xhr.status == 200) {
                        var msg = xhr.response;
                        if (msg.indexOf('000eunpack ok') == 0){
                            success();
                        }
                        else{
                            error({type: errutils.UNPACK_ERROR, msg: errutils.UNPACK_ERROR_MSG});
                        }
                    }
                    else{
                        var obj = {url: url, type: 'POST'};
                        ajaxErrorHandler.call(obj, xhr);
                    }
                }
            }
            xhr.setRequestHeader('Content-Type', 'application/x-git-receive-pack-request');
            var bodySize = (body.size/1024).toFixed(2);
            xhr.upload.onprogress = function(evt){
                progress({pct: evt.loaded/body.size * 100, msg: 'Sending ' + (evt.loaded/1024).toFixed(2) + '/' + bodySize + " KB"});
            }
            xhr.send(body);
            /*Gito.FileUtils.readBlob(body, 'BinaryString', function(strData){
    		$.ajax({
    			url : url,
    			data : strData,
    			type : 'POST',
    			contentType : 'application/x-git-receive-pack-request',
    			processData : false,
    			//mimeType :'text/plain; charset=x-user-defined',
  		  	success : function(data, textstatus, xhr){
  		  		var x = 0;
  		  	},
  		  	error : function (xhr, data, e){
  		  		Git.displayError("ERROR Status: " + xhr.status + ", response: " + xhr.responseText)
  		  	}
    		});
    	});*/
        }

        this.makeUri = function(path, extraOptions) {
            var uri = this.url + path
            var options = _(this.urlOptions).extend(extraOptions || {})
            if (options && _(options).size() > 0) {
                var optionKeys = _(options).keys()
                var optionPairs = _(optionKeys).map(function(optionName) {
                    return optionName + "=" + encodeURI(options[optionName])
                })

                return uri + "?" + optionPairs.join("&")
            } else {
                return uri
            }
        }

        // Add a ref to this remote. fullName is of the form:
        //   refs/heads/master or refs/tags/123
        this.addRef = function(fullName, sha) {
            var type, name
            if (fullName.slice(0, 5) == "refs/") {
                type = fullName.split("/")[1]
                name = this.name + "/" + fullName.split("/")[2]
            } else {
                type = "HEAD"
                name = this.name + "/" + "HEAD"
            }
            this.refs[name] = {
                name: name,
                sha: sha,
                remote: this,
                type: type
            }
        }

        this.getRefs = function() {
            return _(this.refs).values()
        }

        this.getRef = function(name) {
            return this.refs[this.name + "/" + name]
        }
    }
    return SmartHttpRemote;
});

define('formats/pack_index',[],function(){
    // This object partially parses the data contained in a pack-*.idx file, and provides
    // access to the offsets of the objects the packfile and the crc checksums of the objects.
    PackIndex = function(buf) {
    	var data = new DataView(buf);
    	this.data = data;
    	// load the index into memory
    	var magicNum = data.getUint32(0, false);
    	var versionNum = data.getUint32(4, false);

    	if (magicNum != 0xff744f63 || versionNum != 2){
    		throw(Error("Bad pack index header. Only version 2 is supported"))
    	}

    	var byteOffset = 8
    	//this.fanOffset = byteOffset;

    	var numObjects = data.getUint32(byteOffset + (255 * 4), false);

    	// skip past fanout table
    	var fanTableLen = 256 * 4;
    	byteOffset += fanTableLen;
    	var shaTableLen = numObjects * 20;
    	this.shaList = new Uint8Array(buf, byteOffset, shaTableLen);

    	// skip past shas and the CRC vals
    	byteOffset += shaTableLen + (numObjects * 4);

    	this.offsetsOffset = byteOffset;
    	this.numObjects = numObjects;
    }

    PackIndex.prototype = {
    	_compareShas : function(sha1, sha2){
    		 // assume the first byte has been matched in the fan out table
    		for (var i = 1; i < 20; i++){
    			if (sha1[i] != sha2[i]){
    				return sha1[i] - sha2[i];
    			}
    		}
    		return 0;
    	},
    	_getShaAtIndex : function(index){
    	    var byteOffset = index * 20;
    	    return this.shaList.subarray(byteOffset, byteOffset + 20);
    	},
    	getObjectOffset : function(sha){
    		var fanIndex = sha[0];

    		var sliceStart = fanIndex > 0 ? (this.data.getUint32(8 + ((fanIndex - 1) * 4), false)) : 0;
    		var sliceEnd = this.data.getUint32(8 + (fanIndex * 4), false);

    		if (sliceEnd - sliceStart == 0){
    			return -1;
    		}

    		var index;
    		while (sliceEnd - sliceStart  > 1){
    			var split = sliceStart + Math.floor(((sliceEnd - sliceStart)/2));

    			var mid = this._getShaAtIndex(split);

    			var compare = this._compareShas(sha, mid);
    			if (compare == 0){
    				index = split;
    				break;
    			}
    			else if (compare < 0){
    				sliceEnd = split;
    			}
    			else{
    				sliceStart = split + 1;
    			}
    		}
    		// if we've exited the loop without a match, sliceStart should hold the index or it's not here.
    		if (!index){
    			if (sliceStart < this.numObjects && this._compareShas(sha, this._getShaAtIndex(sliceStart)) == 0){
    				index = sliceStart;
    			}
    			else{
    				return -1;
    			}
    		}

    		var objOffset = this.data.getUint32(this.offsetsOffset + (index * 4), false);
    		return objOffset;

    	}
    }
    /*
    * = Version 2 pack-*.idx files support packs larger than 4 GiB, and
    *  have some other reorganizations.  They have the format:
    *
    *  - A 4-byte magic number '\377tOc' which is an unreasonable
    *    fanout[0] value.
    *
    *  - A 4-byte version number (= 2)
    *
    *  - A 256-entry fan-out table just like v1.
    *
    *  - A table of sorted 20-byte SHA1 object names.  These are
    *    packed together without offset values to reduce the cache
    *    footprint of the binary search for a specific object name.
    *
    *  - A table of 4-byte CRC32 values of the packed object data.
    *    This is new in v2 so compressed data can be copied directly
    *    from pack to pack during repacking without undetected
    *    data corruption.
    *
    *  - A table of 4-byte offset values (in network byte order).
    *    These are usually 31-bit pack file offsets, but large
    *    offsets are encoded as an index into the next table with
    *    the msbit set.
    *
    *  - A table of 8-byte offset entries (empty for pack files less
    *    than 2 GiB).  Pack files are organized with heavily used
    *    objects toward the front, so most object references should
    *    not need to refer to this table.
    *
    *  - The same trailer as a v1 pack file:
    *
    *    A copy of the 20-byte SHA1 checksum at the end of
    *    corresponding packfile.
    *
    *    20-byte SHA1-checksum of all of the above.
    */
    PackIndex.writePackIdx = function(objects, packSha){
    	var size = 4 + 4 + (256 * 4) + (objects.length * 20) + (objects.length * 4)  + (objects.length * 4) + (20 * 2);
    	var buf = new ArrayBuffer(size);

    	objects.sort(function(obj1, obj2){
    		for (var i = 0; i < 20; i++){
    			if (obj1.sha[i] != obj2.sha[i]){
    				return obj1.sha[i] - obj2.sha[i];
    			}
    		}
    		return 0; // shouldn't happen but just in case
    	});

        var data = new DataView(buf);

        // magic number
        data.setUint32(0, 0xff744f63, false);

        //version number
        data.setUint32(4, 2, false);

        // fan table
        var byteOffset = 8, current = 0;

        for (var i = 0; i < objects.length; i++){
        	var next = objects[i].sha[0];
        	if (next != current){

        		for (var j = current; j < next; j++){
        			data.setUint32(byteOffset + (j * 4), i, false);
        		}
        	}
        	current = next;
        }
        for (var j = current; j < 256; j++){
    		data.setUint32(byteOffset + (j * 4), objects.length, false);
    	}

        // list of shas
        byteOffset += (256 * 4);

        for (var i = 0; i < objects.length; i++){
        	for (var j = 0; j < 20; j++){
        		data.setUint8(byteOffset++, objects[i].sha[j]);
        	}
        }

        // list of crcs
        for (var i = 0; i < objects.length; i++){
        	data.setUint32(byteOffset, objects[i].crc, false);
        	byteOffset += 4;
        }

        // list of offsets. Note that I'm not going to bother with large offsets. You shouldn't be loading a packfile >2GB inside a web browser anyway.
        for (var i = 0; i < objects.length; i++){
        	data.setUint32(byteOffset, objects[i].offset, false);
        	byteOffset += 4;
        }

        // the pack file sha
        for (var i = 0; i < 20; i++){
        	data.setUint8(byteOffset++, packSha[i]);
        }

        // sha for all of the above
        var indexSha = Crypto.SHA1(new Uint8Array(buf, 0, byteOffset), {asBytes:true});
        for (var i = 0; i < 20; i++){
        	data.setUint8(byteOffset++, indexSha[i]);
        }
        return buf;
    }

    return PackIndex;
});


define('commands/clone',['commands/object2file', 'formats/smart_http_remote', 'formats/pack_index', 'formats/pack', 'utils/errors', 'utils/progress_chunker'], function(object2file, SmartHttpRemote, PackIndex, Pack, errutils, ProgressChunker){

    var _createCurrentTreeFromPack = function(dir, store, headSha, callback){
         store._retrieveObject(headSha, "Commit", function(commit){
            var treeSha = commit.tree;
            object2file.expandTree(dir, store, treeSha, callback);
         });
    }

    var checkDirectory = function(dir, store, success, error, ferror){
        fileutils.ls(dir, function(entries){

            if (entries.length == 0){
                error({type: errutils.CLONE_DIR_NOT_INTIALIZED, msg: errutils.CLONE_DIR_NOT_INTIALIZED_MSG});
            }
            else if (entries.length != 1 || entries[0].isFile || entries[0].name != '.git'){
                error({type: errutils.CLONE_DIR_NOT_EMPTY, msg: errutils.CLONE_DIR_NOT_EMPTY_MSG});
            }
            else{
                fileutils.ls(store.objectsDir, function(entries){
                    if (entries.length > 1){
                        error({type: errutils.CLONE_GIT_DIR_IN_USE, msg: errutils.CLONE_GIT_DIR_IN_USE_MSG});
                    }
                    else if (entries.length == 1){
                        if (entries[0].name == "pack"){
                            store.objectsDir.getDirectory('pack', {create: false}, function(packDir){
                                fileutils.ls(packDir, function(entries){
                                    if (entries.length > 0){
                                        error({type: errutils.CLONE_GIT_DIR_IN_USE, msg: errutils.CLONE_GIT_DIR_IN_USE_MSG});
                                    }
                                    else{
                                        success();
                                    }
                                }, ferror);
                            }, success);
                        }
                        else{
                            error({type: errutils.CLONE_GIT_DIR_IN_USE, msg: errutils.CLONE_GIT_DIR_IN_USE_MSG});
                        }
                    }
                    else{
                        success();
                    }
                }, ferror);
            }

        }, ferror);
    };

    var clone = function(options, success, error){

        var dir = options.dir,
            store = options.objectStore,
            url = options.url,
            callback = success,
            depth = options.depth,
            branch = options.branch || 'master',
            progress = options.progress || function(){},
            username = options.username,
            password = options.password,
            ferror = errutils.fileErrorFunc(error);

        var chunker = new ProgressChunker(progress);
        var packProgress = chunker.getChunk(0, .95);

        var mkdirs = fileutils.mkdirs,
            mkfile = fileutils.mkfile,
            remote = new SmartHttpRemote(store, "origin", url, username, password, error);

        var createInitialConfig = function(shallow, localHeadRef, callback){
            var config = {url: url, time: new Date()};
            if (options.depth && shallow){
                config.shallow = shallow;
            }
            config.remoteHeads = {};

            if (localHeadRef)
                config.remoteHeads[localHeadRef.name] = localHeadRef.sha;

            store.setConfig(config, callback);
        }

        checkDirectory(dir, store, function(){
            mkdirs(dir, ".git", function(gitDir){
                remote.fetchRefs(function(refs){

                    if (!refs.length){
                        createInitialConfig(null, null, success);
                        return;
                    }

                    var remoteHead, remoteHeadRef, localHeadRef;

                    _(refs).each(function(ref){
                        if (ref.name == "HEAD"){
                            remoteHead = ref.sha;
                        }
                        else if (ref.name == "refs/heads/" + branch){
                            localHeadRef = ref;
                        }
                        else if (ref.name.indexOf("refs/heads/") == 0){
                            if (ref.sha == remoteHead){
                                remoteHeadRef = ref;
                            }
                        }
                    });

                    if (!localHeadRef){
                        if (options.branch){
                            error({type: errutils.REMOTE_BRANCH_NOT_FOUND, msg: errutils.REMOTE_BRANCH_NOT_FOUND_MSG});
                            return;
                        }
                        else{
                            localHeadRef = remoteHeadRef;
                        }
                    }

                    mkfile(gitDir, "HEAD", 'ref: ' + localHeadRef.name + '\n', function(){
                        mkfile(gitDir, localHeadRef.name, localHeadRef.sha + '\n', function(){
                            remote.fetchRef([localHeadRef], null, null, depth, null, function(objects, packData, common, shallow){
                                var packSha = packData.subarray(packData.length - 20);

                                var packIdxData = PackIndex.writePackIdx(objects, packSha);

                                // get a view of the sorted shas
                                var sortedShas = new Uint8Array(packIdxData, 4 + 4 + (256 * 4), objects.length * 20);
                                packNameSha = Crypto.SHA1(sortedShas);

                                var packName = 'pack-' + packNameSha;
                                mkdirs(gitDir, 'objects', function(objectsDir){
                                    mkfile(objectsDir, 'pack/' + packName + '.pack', packData.buffer);
                                    mkfile(objectsDir, 'pack/' + packName + '.idx', packIdxData);

                                    var packIdx = new PackIndex(packIdxData);
                                    store.loadWith(objectsDir, [{pack: new Pack(packData, self), idx: packIdx}]);
                                    progress({pct: 95, msg: "Building file tree from pack. Be patient..."});
                                    _createCurrentTreeFromPack(dir, store, localHeadRef.sha, function(){
                                        createInitialConfig(shallow, localHeadRef, callback);
                                    });
                                }, ferror);
                            }, null, packProgress);
                        }, ferror);
                    }, ferror);
                });
            }, ferror);
        }, error, ferror);
    }
    return clone;
});
define('commands/commit',['utils/errors'], function (errutils) {

    var walkFiles = function(dir, store, success){

        fileutils.ls(dir, function(entries){
            if (!entries.length){
                success();
                return;
            }

            var treeEntries = [];
            entries.asyncEach(function(entry, done){
                if (entry.name == '.git'){
                    done();
                    return;
                }
                if (entry.isDirectory){
                    walkFiles(entry, store, function(sha){
                        if (sha){
                            treeEntries.push({name: /*'40000 ' + */entry.name, sha: utils.convertShaToBytes(sha), isBlob: false});
                        }
                        done();
                    });

                }
                else{
                    entry.file(function(file){
                        var reader = new FileReader();
                        reader.onloadend = function(){
                            store.writeRawObject('blob', new Uint8Array(reader.result), function(sha){
                                treeEntries.push({name: /*'100644 ' + */entry.name, sha: utils.convertShaToBytes(sha), isBlob: true});
                                done();
                            });
                        }
                        reader.readAsArrayBuffer(file);
                    });
                }
            },
            function(){
                treeEntries.sort(function(a,b){
                    //http://permalink.gmane.org/gmane.comp.version-control.git/195004
                    var aName = a.isBlob ? a.name : (a.name + '/');
                    var bName = b.isBlob ? b.name : (b.name + '/');
                    if (aName < bName) return -1;
                    else if (aName > bName) return 1;
                    else
                    return 0;
                });
                store._writeTree(treeEntries, success);
            })
        });
    }

    var checkTreeChanged = function(store, parent, sha, success, error){
        if (!parent || !parent.length){
            success();
        }
        else{
            store._retrieveObject(parent, "Commit", function(parentCommit){
                var oldTree = parentCommit.tree;
                if (oldTree == sha){
                    error({type: errutils.COMMIT_NO_CHANGES, msg: errutils.COMMIT_NO_CHANGES_MSG});
                }
                else{
                    success();
                }
            }, function(){
                error({type: errutils.OBJECT_STORE_CORRUPTED, msg: errutils.OBJECT_STORE_CORRUPTED_MSG});
            })
        }
    }

    var _createCommitFromWorkingTree =  function(options, parent, ref, success, error){

        var dir = options.dir,
            store = options.objectStore,
            username = options.username,
            email = options.email,
            commitMsg = options.commitMsg;

        walkFiles(dir, store, function(sha){
            checkTreeChanged(store, parent, sha, function(){
                var now = new Date();
                var dateString = Math.floor(now.getTime()/1000);
                var offset = now.getTimezoneOffset()/-60;
                var absOffset = Math.abs(offset);
                var offsetStr = '' + (offset < 0 ? '-' : '+') + (absOffset < 10 ? '0' : '') + absOffset + '00';
                dateString = dateString + ' ' + offsetStr;
                var commitContent = ['tree ',sha,'\n'];
                if (parent && parent.length){
                    commitContent.push('parent ', parent);
                    if (parent.charAt(parent.length - 1) != '\n'){
                        commitContent.push('\n');
                    }
                }

                commitContent.push('author ', username, ' <',email, '> ',  dateString,'\n',
                    'committer ', username,' <', email, '> ', dateString, '\n\n', commitMsg,'\n');
                store.writeRawObject('commit', commitContent.join(''), function(commitSha){
                    fileutils.mkfile(dir, '.git/' + ref, commitSha + '\n', function(){
                        store.updateLastChange(null, function(){
                            success(commitSha);
                        });
                    });
                });
            }, error);
        });
    }

    var commit = function(options, success, error){
        var rootDir = options.dir,
            objectStore = options.objectStore;

        var ref;
        var buildCommit = function(parent){
            _createCommitFromWorkingTree(options, parent, ref, success, error);
        }
        objectStore.getHeadRef(function(headRef){
            ref = headRef;
            objectStore._getHeadForRef(ref, buildCommit, function(){ buildCommit(); });
        });
    }

    return commit;

});
define('commands/init',[],function(){
    var init = function(options, success, error){
        var objectStore = options.objectStore;
        objectStore.init(success, error);
    }
    return init;
});
define('commands/treemerger',[], function(){

	var diffTree = function(oldTree, newTree){
		oldTree.sortEntries();
		newTree.sortEntries();

		var oldEntries = oldTree.entries,
			newEntries = newTree.entries;
		var oldIdx = newIdx = 0;

		var remove = [],
			add = [],
			merge = [];



		while (true){
			var nu = newEntries[newIdx];
			var old = oldEntries[oldIdx];

			if (!nu){
				if (!old){
					break;
				}
				remove.push(old);
				oldIdx++;
			}
			else if (!old){
				add.push(nu);
				newIdx++;
			}
			else if (nu.name < old.name){
				add.push(nu);
				newIdx++;
			}
			else if (nu.name > old.name){
				remove.push(old);
				oldIdx++;
			}
			else{
				if (utils.compareShas(nu.sha,old.sha) != 0){
					merge.push({nu:nu, old:old});
				}
				oldIdx++;
				newIdx++;
			}
		}
		return {add:add, remove:remove, merge: merge};
	};

	 var mergeTrees = function(store, ourTree, baseTree, theirTree, success, error){

		var finalTree = [],
			next = null;
			indices = [0,0,0],
			conflicts = [];



		// base tree can be null if we're merging a sub tree from ours and theirs with the same name
		// but it didn't exist in base.
		if (baseTree == null){
			baseTree = {entries:[], sortEntries: function(){}};
		}

		ourTree.sortEntries();
		theirTree.sortEntries();
		baseTree.sortEntries();

		var allTrees = [ourTree.entries, baseTree.entries, theirTree.entries];

		while (conflicts.length == 0){
			next = null;
			var nextX = 0;
			for (var x = 0; x < allTrees.length; x++){
				var treeEntries = allTrees[x];
				var top = treeEntries[indices[x]];

				if (!next || (top && top.name < next.name)){
					next = top;
					nextX = x;
				}
			}

			if (!next){
				break;
			}

			function shasEqual(sha1, sha2){
				for (var i = 0; i < sha1.length; i++){
					if (sha1[i] != sha2[i]){
						return false;
					}
				}
				return true;
			}

			switch (nextX){
				case 0:
					var theirEntry = allTrees[2][indices[2]];
					var baseEntry = allTrees[1][indices[1]];
					if (theirEntry.name == next.name){
						if (!shasEqual(theirEntry.sha,next.sha)){
							if (baseEntry.name != next.name){
								baseEntry = {entries:[]};
								if (next.isBlob){
									conflicts.push({conflict:true, ours: next, base: null, theirs: theirEntry});
									break;
								}
							}
							if (next.isBlob === theirEntry.isBlob && (baseEntry.isBlob === next.isBlob)){
								if (shasEqual(next.sha, baseEntry.sha)){
									finalTree.push(theirEntry);
								}
								else{
									finalTree.push({merge:true, ours: next, base: baseEntry, theirs: theirEntry});
								}
							}
							else{
								conflicts.push({conflict:true, ours: next, base: baseEntry, theirs: theirEntry});
							}
						}
						else{
							finalTree.push(next);
						}
					}
					else if (baseEntry.name == next.name){
						if (!shasEqual(baseEntry.sha, next.sha)){
							//deleted from theirs but changed in ours. Delete/modify conflict.
							conflicts.push({conflict:true, ours: next, base: baseEntry, theirs: null});
						}
					}
					else{
						finalTree.push(next);
					}
					break;
				case 1:
					var theirEntry = allTrees[indices[2]];
					if (next.name == theirEntry.name && !shasEqual(next.sha, theirEntry.sha)){
						// deleted from ours but changed in theirs. Delete/modify conflict
						conflicts.push({conflict: true, ours: null, base: next, theirs: theirEntry});
					}
					break;
				case 2:
					finalTree.push(next);
					break;
			}

			for (var x = 0; x < allTrees.length; x++){
				var treeEntries = allTrees[x];
				if (treeEntries[indices[x]].name == next.name){
					indices[x]++;
				}
			}

		}

		if (conflicts.length){
			error(conflicts);
		}

		//var mergeBlobs = function(
		var self = this;

		finalTree.asyncEach(function(item, done, index){
			if (item.merge){

				var shas = [item.ours.sha, item.base.sha, item.theirs.sha];
				if (item.ours.isBlob){
					store._retrieveBlobsAsStrings(shas, function(blobs){
						var newBlob = Diff.diff3_dig(blobs[0].data, blobs[1].data, blobs[2].data);
						if (newBlob.conflict){
							conflicts.push(newBlob);
							done();
						}
						else{
							store.writeRawObject(objectDir, 'blob', newBlob.text, function(sha){
								finalTree[index].sha = sha;
								done();
							});
						}

					});
				}
				else{
					store._retrieveObjectList(shas, 'Tree', function(trees){
						self.mergeTrees(trees[0], trees[1], trees[2], function(mergedSha){
							finalTree[index] = item.ours;
							item.ours.sha = mergedSha;
							done();
						},
						function(newConflicts){
							conflicts = conflicts.concat(newConflicts);
							done();
						});
					});
				}

			}
			else{
				done();
			}
		},
		function(){
			if (!conflicts.length){
				//Gito.FileUtils.mkdirs(self.dir, '.git/objects', function(objectDir){
				store._writeTree(finalTree, success);
				//});
				//success(finalTree)
			}
			else{
				error(conflicts);
			}
		});

	}
	return {
		mergeTrees : mergeTrees,
		diffTree : diffTree
	}

});

define('commands/conditions',['utils/errors'],function(errutils){

    var conditions = {

        checkForUncommittedChanges : function(dir, store, callback, error){
            var lastUpdate;
            var walkDir = function(dir, callback){

                dir.getMetadata(function(md){
                    if (md.modificationTime > lastUpdate){
                        callback(true);
                        return;
                    }
                    fileutils.ls(dir, function(entries){
                        var changed;
                        entries.asyncEach(function(entry, done){
                            if (changed){
                                done();
                                return;
                            }

                            if (entry.isDirectory){
                                if (entry.name == '.git'){
                                    done();
                                    return;
                                }
                                entry.getMetadata(function(md){
                                    walkDir(entry, function(isChanged){
                                        changed |= isChanged;
                                        done();
                                    });
                                }, done);
                            }
                            else{
                                entry.getMetadata(function(md){
                                    if (md.modificationTime > lastUpdate){
                                        changed = true;
                                    }
                                    done();
                                }, done);

                            }
                        },function(){
                            callback(changed);
                        });
                    });
                });
            };

            store.getConfig(function(config){
                // this would mean we have no commits.
                if (!config.time){
                    config.time = 1;
                }
                lastUpdate = new Date(config.time);
                walkDir(dir, function(changed){
                    if (changed){
                        error({type: errutils.UNCOMMITTED_CHANGES, msg: errutils.UNCOMMITTED_CHANGES_MSG});
                    }
                    else{
                        callback(config);
                    }
                });
            });
        }
    }
    return conditions;
});
define('commands/pull',['commands/treemerger', 'commands/object2file', 'commands/conditions', 'formats/smart_http_remote', 'formats/pack_index', 'formats/pack', 'utils/errors', 'utils/progress_chunker'], function(treeMerger, object2file, Conditions, SmartHttpRemote, PackIndex, Pack, errutils, ProgressChunker){


    var _updateWorkingTree = function (dir, store, fromTree, toTree, success){

        var processOps = function(rootDir, ops, callback){
            ops.remove.asyncEach(function(entry, done){
                var rm = entry.isBlob ? fileutils.rmFile : fileutils.rmDir;
                rm(rootDir, entry.name, done);
            },
            function(){
                ops.add.asyncEach(function(entry, done){
                    if (!entry.isBlob){
                        fileutils.mkdirs(rootDir, entry.name, function(dirEntry){
                            object2file.expandTree(dirEntry, store, entry.sha, done);
                        });
                    }
                    else{
                        object2file.expandBlob(rootDir, store, entry.name, entry.sha, done);
                    }
                },
                function(){
                    ops.merge.asyncEach(function(entry, done){
                        if (entry.nu.isBlob){
                            object2file.expandBlob(rootDir, store, entry.nu.name, entry.nu.sha, done);
                        }
                        else{
                            store._retrieveObjectList([entry.old.sha, entry.nu.sha], 'Tree', function(trees){
                                var newOps = treeMerger.diffTree(trees[0], trees[1]);
                                fileutils.mkdirs(rootDir, entry.nu.name, function(dirEntry){
                                    processOps(dirEntry, newOps, done);
                                });
                            });
                        }
                    },
                    function(){
                        callback();
                    });
                });
            });
        }


        var ops = treeMerger.diffTree(fromTree, toTree);
        processOps(dir, ops, success);

    };



    var pull = function(options, success, error){

        var dir = options.dir,
            store = options.objectStore,
            username = options.username,
            password = options.password,
            progress = options.progress || function(){},
            callback = success,
            ferror = errutils.fileErrorFunc(error);

        var mkdirs = fileutils.mkdirs,
            mkfile = fileutils.mkfile;

        var fetchProgress;
        if (options.progress){
            var chunker = new ProgressChunker(progress);
            fetchProgress = chunker.getChunk(20, 0.5);
        }
        else{
            fetchProgress = function(){};
        }

        progress({pct: 0, msg: 'Checking for uncommitted changes...'});
        Conditions.checkForUncommittedChanges(dir, store, function(repoConfig){
            var url = repoConfig.url;

            remote = new SmartHttpRemote(store, "origin", url, username, password, error);

            var nonFastForward = function(){
                error({type: errutils.PULL_NON_FAST_FORWARD, msg: errutils.PULL_NON_FAST_FORWARD_MSG});
            };

            var upToDate = function(){
                error({type: errutils.PULL_UP_TO_DATE, msg: errutils.PULL_UP_TO_DATE_MSG});
            };

            // get the current branch
            fileutils.readFile(dir, '.git/HEAD', 'Text', function(headStr){

                progress({pct: 10, msg: 'Querying remote git server...'});
                // get rid of the initial 'ref: ' plus newline at end
                var headRefName = headStr.substring(5).trim();
                remote.fetchRefs(function(refs){
                    var headSha, branchRef, wantRef;

                    refs.some(function(ref){
                        if (ref.name == headRefName){
                            branchRef = ref;
                            return true;
                        }
                    });

                    if (branchRef){
                         // see if we know about the branch's head commit if so, we're up to date, if not, request from remote
                        store._retrieveRawObject(branchRef.sha, 'ArrayBuffer', upToDate, function(){
                            wantRef = branchRef;
                            // Get the sha from the ref name
                            store._getHeadForRef(branchRef.name, function(sha){
                                branchRef.localHead = sha;

                                store._getCommitGraph([sha], 32, function(commits, nextLevel){
                                    remote.fetchRef([wantRef], commits, repoConfig.shallow, null, nextLevel, function(objects, packData, common){
                                        // fast forward merge
                                        if (common.indexOf(wantRef.localHead) != -1){
                                            var packSha = packData.subarray(packData.length - 20);

                                            var packIdxData = PackIndex.writePackIdx(objects, packSha);

                                            // get a view of the sorted shas
                                            var sortedShas = new Uint8Array(packIdxData, 4 + 4 + (256 * 4), objects.length * 20);
                                            packNameSha = Crypto.SHA1(sortedShas);

                                            var packName = 'pack-' + packNameSha;
                                            mkdirs(store.dir, '.git/objects', function(objectsDir){
                                                store.objectsDir = objectsDir;
                                                mkfile(objectsDir, 'pack/' + packName + '.pack', packData.buffer);
                                                mkfile(objectsDir, 'pack/' + packName + '.idx', packIdxData);

                                                var packIdx = new PackIndex(packIdxData);
                                                if (!store.packs){
                                                    store.packs = [];
                                                }
                                                store.packs.push({pack: new Pack(packData, store), idx: packIdx});

                                                mkfile(store.dir, '.git/' + wantRef.name, wantRef.sha, function(){
                                                    progress({pct: 70, msg: 'Applying fast-forward merge'});
                                                    store._getTreesFromCommits([wantRef.localHead, wantRef.sha], function(trees){
                                                        _updateWorkingTree(dir, store, trees[0], trees[1], function(){
                                                            progress({pct: 99, msg: 'Finishing up'})
                                                            repoConfig.remoteHeads[branchRef.name] = branchRef.sha;
                                                            store.updateLastChange(repoConfig, success);
                                                        });
                                                    });
                                                });
                                            });
                                        }
                                        else{
                                            // non-fast-forward merge
                                            nonFastForward();
                                            // var shas = [wantRef.localHead, common[i], wantRef.sha]
                                            // store._getTreesFromCommits(shas, function(trees){
                                            //     treeMerger.mergeTrees(store, trees[0], trees[1], trees[2], function(finalTree){
                                            //         mkfile(store.dir, '.git/' + wantRef.name, sha, done);
                                            //     }, function(e){errors.push(e);done();});
                                            // });

                                        }


                                    }, nonFastForward, fetchProgress);
                                });

                            }, ferror);
                        });
                    }
                    else{
                        error({type: errutils.REMOTE_BRANCH_NOT_FOUND, msg: errutils.REMOTE_BRANCH_NOT_FOUND_MSG});
                    }
                });
            }, ferror);
        }, error);

    }
    return pull;
});
define('commands/push',['formats/smart_http_remote', 'formats/pack', 'utils/progress_chunker', 'utils/errors'], function(SmartHttpRemote, Pack, ProgressChunker, errutils){
    var push = function(options, success, error){

        var store = options.objectStore,
            username = options.username,
            password = options.password,
            progress = options.progress || function(){};

        var remotePushProgress;
        if (options.progress){
            var chunker = new ProgressChunker(progress);
            remotePushProgress = chunker.getChunk(40, .6);
        }
        else{
            remotePushProgress = function(){};
        }

        store.getConfig(function(config){
            var url = config.url || options.url;

            if (!url){
                error({type: errutils.PUSH_NO_REMOTE, msg: errutils.PUSH_NO_REMOTE_MSG});
                return;
            }

            var remote = new SmartHttpRemote(store, "origin", url, username, password, error);
            progress({pct:0, msg: 'Contacting server...'});
            remote.fetchReceiveRefs(function(refs){
                store._getCommitsForPush(refs, config.remoteHeads, function(commits, ref){
                    progress({pct: 20, msg: 'Building pack...'});
                    Pack.buildPack(commits, store, function(packData){
                        progress({pct: 40, msg: 'Sending pack...'});
                        remote.pushRefs([ref], packData, function(){
                            config.remoteHeads = config.remoteHeads || {};
                            config.remoteHeads[ref.name] = ref.head;
                            config.url = url;
                            store.setConfig(config, success);
                        }, remotePushProgress);
                    });
                }, error);
            });
        });
    }
    return push;
});
define('commands/branch',['utils/errors'], function(errutils){

    var branchRegex = new RegExp("^(?!/|.*([/.]\\.|//|@\\{|\\\\))[^\\x00-\\x20 ~^:?*\\[]+$");



    var checkBranchName = function(branchName){
        if (branchName && branchName.length && branchName.match(branchRegex)){
            if ((branchName.length < 5 || branchName.lastIndexOf('.lock') != branchName.length - '.lock'.length) &&
                branchName.charAt(branchName.length - 1) != '.' &&
                branchName.charAt(branchName.length - 1) != '/' &&
                branchName.charAt(0) != '.'){
                return true;
            }
        };
        return false
    }

    var branch = function(options, success, error){
        var store = options.objectStore,
            ferror = errutils.fileErrorFunc(error),
            branchName = options.branch;

        if (!checkBranchName(branchName)){
            error({type: errutils.BRANCH_NAME_NOT_VALID, msg: errutils.BRANCH_NAME_NOT_VALID_MSG});
            return;
        }

        var branchAlreadyExists = function(){
            error({type: errutils.BRANCH_ALREADY_EXISTS, msg: errutils.BRANCH_ALREADY_EXISTS_MSG});
        }

        store._getHeadForRef('refs/heads/' + branchName, branchAlreadyExists, function(e){
            if (e.code == FileError.NOT_FOUND_ERR){
                store.getHeadRef(function(refName){
                    store._getHeadForRef(refName, function(sha){
                        store.createNewRef('refs/heads/' + branchName, sha, success);
                    }, ferror);
                });
            }
            else{
                ferror(e);
            }
        });
    }
    return branch;
});
define('commands/checkout',['commands/object2file', 'commands/conditions', 'utils/errors'], function(object2file, Conditions, errutils){

    var blowAwayWorkingDir = function(dir, success, error){
        fileutils.ls(dir, function(entries){
            entries.asyncEach(function(entry, done){
                if (entry.isDirectory){
                    if (entry.name == '.git'){
                        done();
                        return;
                    }
                    else{
                        entry.removeRecursively(done, error);
                    }
                }
                else{
                    entry.remove(done, error);
                }
            }, success);
        }, error)
    }

    var checkout = function(options, success, error){
        var dir = options.dir,
            store = options.objectStore,
            branch = options.branch,
            ferror = errutils.fileErrorFunc(error);


        store._getHeadForRef('refs/heads/' + branch, function(branchSha){
            store.getHeadSha(function(currentSha){
                if (currentSha != branchSha){
                    Conditions.checkForUncommittedChanges(dir, store, function(config){
                        blowAwayWorkingDir(dir, function(){
                            store._retrieveObject(branchSha, "Commit", function(commit){
                                var treeSha = commit.tree;
                                object2file.expandTree(dir, store, treeSha, function(){
                                    store.setHeadRef('refs/heads/' + branch, function(){
                                        store.updateLastChange(null, success);
                                    });
                                });
                             });
                        }, ferror);
                    }, error);
                }
                else{
                    store.setHeadRef('refs/heads/' + branch, success);
                }
            });
        },
        function(e){
            if (e.code == FileError.NOT_FOUND_ERR){
                error({type: errutils.CHECKOUT_BRANCH_NO_EXISTS, msg: CHECKOUT_BRANCH_NO_EXISTS_MSG});
            }
            else{
                ferror(e);
            }
        });

    }
    return checkout;
});


<<<<<<< HEAD
define('objectstore/file_repo',['formats/pack', 'formats/pack_index', 'utils/file_utils', 'utils/errors'], function(Pack, PackIndex, fileutils, errutils){
=======
        Blob: function(sha, data) {
            this.type = "blob"
            this.sha = sha
            this.data = data
            this.toString = function() {
                return data
            }
        },

        Tree: function(sha, buf) {
            var data = new Uint8Array(buf);
            var treeEntries = [];

            var idx = 0;
            while (idx < data.length) {
                var entryStart = idx;
                while (data[idx] != 0) {
                    if (idx >= data.length) {
                        throw Error("object is not a tree");
                    }
                    idx++;
                }
                var isBlob = data[entryStart] == 49; // '1' character
                var nameStr = utils.bytesToString(data.subarray(entryStart + (isBlob ? 7 : 6), idx++));
                nameStr = decodeURIComponent(escape(nameStr));
                var entry = {
                    isBlob: isBlob,
                    name: nameStr,
                    sha: data.subarray(idx, idx + 20)
                };
                treeEntries.push(entry);
                idx += 20;
            }
            this.entries = treeEntries;

            var sorter = function(a, b) {
                var nameA = a.name,
                    nameB = b.name;
                if (nameA < nameB) //sort string ascending
                    return -1;
                if (nameA > nameB)
                    return 1;
                return 0;
            }
            this.sortEntries = function() {
                this.entries.sort(sorter);
            }
        },

        Commit: function(sha, data) {
            this.type = "commit"
            this.sha = sha
            this.data = data

            var lines = data.split("\n")
            this.tree = lines[0].split(" ")[1]
            var i = 1
            this.parents = []
            while (lines[i].slice(0, 6) === "parent") {
                this.parents.push(lines[i].split(" ")[1])
                i += 1
            }

            var parseAuthor = function(line) {
                var match = /^(.*) <(.*)> (\d+) (\+|\-)\d\d\d\d$/.exec(line)
                var result = {}

                result.name = match[1]
                result.email = match[2]
                result.timestamp = parseInt(match[3])
                result.date = new Date(result.timestamp * 1000)
                return result
            }

            var authorLine = lines[i].replace("author ", "")
            this.author = parseAuthor(authorLine)

            var committerLine = lines[i + 1].replace("committer ", "")
            this.committer = parseAuthor(committerLine)

            if (lines[i + 2].split(" ")[0] == "encoding") {
                this.encoding = lines[i + 2].split(" ")[1]
            }
            this.message = _(lines.slice(i + 2, lines.length)).select(function(line) {
                return line !== ""
            }).join("\n")

            this.toString = function() {
                var str = "commit " + sha + "\n"
                str += "Author: " + this.author.name + " <" + this.author.email + ">\n"
                str += "Date:   " + this.author.date + "\n"
                str += "\n"
                str += this.message
                return str
            }
        },

        Tag: function(sha, data) {
            this.type = "tag"
            this.sha = sha
            this.data = data
        },

        RawLooseObject: function(buf) {

            var header, i, data;
            var funcName;
            if (buf instanceof ArrayBuffer) {
                var data = new Uint8Array(buf);
                var headChars = [];
                i = 0;
                for (; i < data.length; i++) {
                    if (data[i] != 0)
                        headChars.push(String.fromCharCode(data[i]));
                    else
                        break;
                }
                header = headChars.join('');
                funcName = 'subarray';
            } else {
                data = buf;
                i = buf.indexOf('\0');
                header = buf.substring(0, i);
                funcName = 'substring';
            }
            var parts = header.split(' ');
            this.type = map[parts[0]];
            this.size = parseInt(parts[1]);
            // move past nul terminator but keep zlib header
            this.data = data[funcName](i + 1);
        }
    }
    return GitObjects;
});
define('objectstore/file_repo',['formats/pack', 'formats/pack_index', 'objectstore/objects', 'utils/errors'], function(Pack, PackIndex, GitObjects, errutils){
>>>>>>> 37bbf617

	String.prototype.endsWith = function(suffix){
    	return this.lastIndexOf(suffix) == (this.length - suffix.length);
	}

	var FileObjectStore = function(rootDir) {
	 	this.dir = rootDir;
	 	this.packs = [];
	}

	FileObjectStore.prototype = {
		haveRefs: function(){
			return [];
		},
		load : function(callback){
			var rootDir = this.dir;
			var thiz = this;
			var fe = this.fileError;

			rootDir.getDirectory('.git/objects', {create:true}, function(objectsDir){
				thiz.objectsDir = objectsDir;
				objectsDir.getDirectory('pack', {create:true}, function(packDir){
					var packEntries = [];
					var reader = packDir.createReader();
					var readEntries = function(){
						reader.readEntries(function(entries){
						    if (entries.length){
								for (var i = 0; i < entries.length; i++){
									if (entries[i].name.endsWith('.pack'))
										packEntries.push(entries[i]);
								}
								readEntries();
							}
							else{
								if (packEntries.length){
									var counter = {x : 0};
									packEntries.forEach(function(entry, i){
										fileutils.readFile(packDir, entry.name, "ArrayBuffer", function(packData){
											var nameRoot = entry.name.substring(0, entry.name.lastIndexOf('.pack'));
											fileutils.readFile(packDir, nameRoot + '.idx', 'ArrayBuffer', function(idxData){
												thiz.packs.push({pack: new Pack(packData, thiz), idx: new PackIndex(idxData)});
												counter.x += 1;
												if (counter.x == packEntries.length){
													callback();
												}
											}, fe);
										}, fe);
									});
								}
								else{
									callback();
								}
							}
						}, fe);
					}
					readEntries();
				}, fe);
			}, fe);
		},
		loadWith : function(objectsDir, packs){
			this.objectsDir = objectsDir;
			this.packs = packs;
		},
		_getCommitGraph : function(headShas, limit, callback){
			var commits = [];
			var thiz = this;
			var seen = {};

			var walkLevel = function(shas, callback){
				var nextLevel = [];
				shas.asyncEach(function(sha, callback){
					if (seen[sha]){
						callback();
						return;
					}
					else{
						seen[sha] = true;
					}
					// it's possible for this to fail since we support shallow clones
					thiz._retrieveObject(sha, 'Commit', function(obj){
						nextLevel = nextLevel.concat(obj.parents);
						var i = commits.length - 1
						for (; i >= 0; i--){
							if (commits[i].author.timestamp > obj.author.timestamp){
								commits.splice(i + 1, 0, obj);
								break;
							}
						}
						if (i < 0){
							commits.unshift(obj);
						}
						callback();
					}, callback);
				}, function(){
					if (commits.length >= limit || nextLevel.length == 0){
						/*var shas = [];
						for (var i = 0; i < commits.length; i++){
							shas.push(commit.sha);
						}*/
						callback(commits, nextLevel);
					}
					else{
						walkLevel(nextLevel, callback);
					}
				});
			}
			walkLevel(headShas, callback);
		},
		_getCommitsForPush : function(baseRefs, remoteHeads, callback, error){

			// special case of empty remote.
			if (baseRefs.length == 1 && baseRefs[0].sha == "0000000000000000000000000000000000000000"){
				baseRefs[0].name = 'refs/heads/master';
			}

			var self = this;
			// find the remote branch corresponding to our local one.
			var remoteRef, headRef;
			this.getHeadRef(function(refName){
				headRef = refName;
				for (var i = 0; i < baseRefs.length; i++){
					if (baseRefs[i].name == headRef){
						remoteRef = baseRefs[i];
						break;
					}
				}

				// Didn't find a remote branch for our local so base the commits we
				// need to push on what we already know about the remote
				var newBranch = !remoteRef;
				var remoteShas = {};
				if (newBranch){
					remoteRef = {
						sha: "0000000000000000000000000000000000000000",
						name: headRef
					}
					for (var remoteHead in remoteHeads){
						var remoteSha = remoteHeads[remoteHead];
						remoteShas[remoteSha] = true;
					}
				}

				var nonFastForward = function(){
					error({type: errutils.PUSH_NON_FAST_FORWARD, msg: errutils.PUSH_NON_FAST_FORWARD_MSG});
				}

				var checkRemoteHead = function(success){
					// See if the remote head exists in our repo.
					if (remoteRef.sha != "0000000000000000000000000000000000000000"){
						self._retrieveObject(remoteRef.sha, 'Commit', success, nonFastForward);
					}
					else{
						success();
					}
				}


				checkRemoteHead(function(){
					self._getHeadForRef(headRef, function(sha){

						if (sha == remoteRef.sha){
							error({type: errutils.PUSH_NO_CHANGES, msg: errutils.PUSH_NO_CHANGES_MSG});
							return;
						}

						remoteRef.head = sha;

						// case of new branch with no new commits
						if (newBranch && remoteShas[sha]){
							callback([], remoteRef);
							return;
						}

						// we don't support local merge commits so finding commits to push should be a
						// matter of looking at a non-branching list of ancestors of the current commit.
						var commits = [];
						var getNextCommit = function(sha){
							self._retrieveObject(sha, 'Commit', function(commit, rawObj){
								commits.push({commit: commit, raw: rawObj});
								if (commit.parents.length > 1){
									// this would mean a local merge commit. It shouldn't happen,
									// therefore we've strayed into somewhere we shouldn't be.
									nonFastForward();
								}
								else if (commit.parents.length == 0 || commit.parents[0] == remoteRef.sha || remoteShas[commit.parents[0]]){
									callback(commits, remoteRef);
								}
								else{
									getNextCommit(commit.parents[0]);
								}
							}, nonFastForward);
						}
						getNextCommit(sha);
					},
					function(e){
						// No commits yet
						if (e.code == FileError.NOT_FOUND_ERR){
							error({type: errutils.COMMIT_NO_CHANGES, msg: errutils.COMMIT_NO_CHANGES_MSG});
						}
						else{
							self.fileError(e);
						}
					});
				});

			});

		},
		createNewRef : function(refName, sha, success){
			fileutils.mkfile(this.dir, '.git/' + refName, sha + '\n', success, this.fileError);
		},
		setHeadRef : function(refName, callback){
			fileutils.mkfile(this.dir, '.git/HEAD', 'ref: ' + refName + '\n', callback, this.fileError);
		},
		getHeadRef : function(callback){
			fileutils.readFile(this.dir, '.git/HEAD', 'Text', function(headStr){
				// get rid of the initial 'ref: ' plus newline at end
            	var headRefName = headStr.substring(5).trim();
            	callback(headRefName);
			},this.fileError);
		},
		getHeadSha : function(callback){
			var self = this;
			this.getHeadRef(function(ref){
				self._getHeadForRef(ref, callback, self.fileError);
			});
		},
		getAllHeads : function(callback){
			var fe = this.fileError;
			this.dir.getDirectory('.git/refs/heads', {create: false}, function(de){
				fileutils.ls(de, function(entries){
					var branches = [];
					entries.forEach(function(entry){
						branches.push(entry.name);
					});
					callback(branches);
				}, fe);
			},
			function(e){
				if (e.code == FileError.NOT_FOUND_ERR){
					callback([]);
				}
				else{
					fe(e);
				}
			});
		},
		_getHeadForRef : function(name, callback, onerror){
			fileutils.readFile(this.dir, '.git/' + name, 'Text', function(data){callback(data.substring(0, 40));}, onerror) ;
		},

		_findLooseObject : function(sha, success, error){
			this.objectsDir.getFile(sha.substring(0,2) + '/' + sha.substring(2), {create:false}, function(fileEntry){
				success(fileEntry);
			},
			function(e){
				error(e);
			});
		},
		_findPackedObject : function(sha, success, error){
			for (var i = 0; i < this.packs.length; i++){
				var offset = this.packs[i].idx.getObjectOffset(sha);
				if (offset != -1){
					success(offset, this.packs[i].pack);
					return;
				}
			}
			error();
		},
		_retrieveRawObject : function(sha, dataType, callback, error){
		     var shaBytes;
		     if (sha instanceof Uint8Array){
		     	shaBytes = sha;
		     	sha = utils.convertBytesToSha(shaBytes);
		     }
		     else{
		     	shaBytes = utils.convertShaToBytes(sha);
		     }



			 var thiz = this;
			 this._findLooseObject(sha, function(fileEntry){
			 	fileutils.readFileEntry(fileEntry, 'ArrayBuffer', function(buf){
			 		var inflated = utils.inflate(new Uint8Array(buf));
			 		if (dataType == 'Raw' || dataType == 'ArrayBuffer'){
			 			var buffer = utils.trimBuffer(inflated);
			 			callback(new GitObjects.RawLooseObject(buffer));
			 		}
			 		else{
			 			fileutils.readBlob(new Blob([inflated]), dataType, function(data){
							callback(new GitObjects.RawLooseObject(data));
						});
			 		}
			 	});
			 }, function(e){
			 		thiz._findPackedObject(shaBytes, function(offset, pack){
			 			dataType = dataType == 'Raw' ? 'ArrayBuffer' : dataType;
			 			pack.matchAndExpandObjectAtOffset(offset, dataType, function(object){
							callback(object);
						});
			 	}, function(){
			 	    if (error) error.call(thiz);
			 	    else throw(Error("Can't find object with SHA " + sha));
			 	});
			 });
		},
		_retrieveBlobsAsStrings : function(shas, callback){
			var blobs =new Array(shas.length),
				self = this;

			shas.asyncEach(function(sha, done, i){
				self._retrieveRawObject(sha, 'Text', function(object){
					blobs[i] = new GitObjects.Blob(sha, object.data);
					done();
				 });
			},
			function(){
				callback(blobs);
			});
		},
		_retrieveObjectList : function(shas, objType, callback){
			var objects = new Array(shas.length),
				self = this;

			shas.asyncEach(function(sha, done, i){
				self._retrieveObject(sha, objType, function(obj){
					objects[i] = obj;
					done();
				});
			},
			function(){
				callback(objects);
			});
		},
		_retrieveObject : function(sha, objType, callback, error){
			 var dataType = "ArrayBuffer";
			 if (objType == "Commit"){
			 	dataType = "Text";
			 }

			 this._retrieveRawObject(sha, dataType, function(object){
			 	callback(new GitObjects[objType](sha, object.data), object);
			 }, error);
		},

		init : function(success, error){
			var root = this.dir;
			var self = this;
			this.error = error;
			this.fileError = errutils.fileErrorFunc(error);

			root.getDirectory('.git', {create:false}, function(gitDir){
				self.load(success);
			},
			function(e){
				if (e.code == FileError.NOT_FOUND_ERR){
					self._init(success);
				}
				else{
					self.fileError(e);
				}
			});
		},

		_init : function(success){
			var root = this.dir;
			var self = this;
			fileutils.mkdirs(root, '.git/objects', function(objectsDir){
				self.objectsDir = objectsDir;
				fileutils.mkfile(root, '.git/HEAD', 'ref: refs/heads/master\n', success, self.fileError);
			}, this.fileError);

		},

		_getTreesFromCommits : function(shas, callback){
			var trees = [],
			    shaIndex = 0,
				self = this;

			var fillTrees = function(){
				self._getTreeFromCommitSha(shas[shaIndex++], function(tree){
					trees.push(tree);
					if (shaIndex >= shas.length){
						callback(trees);
					}
					else{
						fillTrees();
					}
				});
			}
			fillTrees();
		},
		_getTreeFromCommitSha : function(sha, callback){
			var self = this;
			this._retrieveObject(sha, 'Commit', function(commit){
				self._retrieveObject(commit.tree, 'Tree', callback);
			});
		},
		writeRawObject : function(type, content, callback){
			var bb = [];//new BlobBuilder();
			var size = content.byteLength || content.length || content.size || 0;
			var header = type + ' ' + String(size) ;

			//var store = header + content;

			bb.push(header);
			bb.push(new Uint8Array([0]));
			bb.push(content);
			var thiz = this;
			var fr = new FileReader();
			fr.onloadend = function(e){
				var buf = fr.result;
				var store = new Uint8Array(buf);
				var digest = Crypto.SHA1(store);
				thiz._findPackedObject(utils.convertShaToBytes(digest), function(){callback(digest);}, function(){
					thiz._storeInFile(digest, store, callback);
				});
			}

			fr.readAsArrayBuffer(new Blob(bb));
		},

		_storeInFile : function(digest, store, callback){
			var subDirName = digest.substr(0,2);
			var objectFileName = digest.substr(2);

			this.objectsDir.getDirectory(subDirName, {create:true}, function(dirEntry){
				dirEntry.getFile(objectFileName, {create:true}, function(fileEntry){
					fileEntry.file(function(file){
						 if(!file.size){
						 	var content = utils.deflate(store);
						 	fileEntry.createWriter(function(fileWriter){
						 		fileWriter.write(new Blob([content]));;
						 		callback(digest);
						 	}, utils.errorHandler);
						 }
						 else{
						 	callback(digest);
						 }
					}, utils.errorHandler);

				}, utils.errorHandler);

			}, utils.errorHandler);
		},

		_writeTree : function(treeEntries, success){
			var bb = [];//new BlobBuilder();
			for (var i = 0; i < treeEntries.length; i++){
				bb.push((treeEntries[i].isBlob ? '100644 ' : '40000 ') + treeEntries[i].name);
				bb.push(new Uint8Array([0]));
				bb.push(treeEntries[i].sha);
			}
			this.writeRawObject('tree', new Blob(bb), function(sha){
				success(sha);
			});
		},

		getConfig : function(success){
			var fe = this.fileError;

			fileutils.readFile(this.dir, '.git/config.json', 'Text', function(configStr){
				success(JSON.parse(configStr));
			}, function(e){
				if (e.code == FileError.NOT_FOUND_ERR){
					success({});
				}
				else{
					fe(e);
				}
			});
		},
		setConfig : function(config, success){
			var configStr = JSON.stringify(config);
			fileutils.mkfile(this.dir, '.git/config.json', configStr, success, this.fileError);
		},

		updateLastChange : function(config, success){
			var dir = this.dir,
				setConfig = this.setConfig.bind(this);
				fe = this.fileError;

			var doUpdate = function(config){
				config.time = new Date();
				setConfig(config, success);
			}
			if (config){
				doUpdate(config);
			}
			else{
				this.getConfig(doUpdate);
			}
		}

	}

	return FileObjectStore;
});


/*

This is a Javascript implementation of the C implementation of the CRC-32
algorithm available at http://www.w3.org/TR/PNG-CRCAppendix.html

Usage License at
http://www.w3.org/Consortium/Legal/2002/copyright-software-20021231

Copyright (C) W3C

~~~~~~~~~~~~~~~~~~~~~~~~~~~~~~~~~~~~~~~~~~~~~~~~~~~~~~~~~~~~~~~~~~~~~~~~~~
Permission to copy, modify, and distribute this software and its
documentation, with or without modification, for any purpose and without
fee or royalty is hereby granted, provided that you include the
following on ALL copies of the software and documentation or portions
thereof, including modifications:

1. The full text of this NOTICE in a location viewable to users of
the redistributed or derivative work.
2. Any pre-existing intellectual property disclaimers, notices, or
terms and conditions. If none exist, the W3C Software Short Notice
should be included (hypertext is preferred, text is permitted)
within the body of any redistributed or derivative code.
3. Notice of any changes or modifications to the files,
including the date changes were made. (We recommend you provide
URIs to the location from which the code is derived.)

THIS SOFTWARE AND DOCUMENTATION IS PROVIDED "AS IS," AND
COPYRIGHT HOLDERS MAKE NO REPRESENTATIONS OR WARRANTIES,
EXPRESS OR IMPLIED, INCLUDING BUT NOT LIMITED TO, WARRANTIES OF
MERCHANTABILITY OR FITNESS FOR ANY PARTICULAR PURPOSE OR THAT
THE USE OF THE SOFTWARE OR DOCUMENTATION WILL NOT INFRINGE ANY
THIRD PARTY PATENTS, COPYRIGHTS, TRADEMARKS OR OTHER RIGHTS.

COPYRIGHT HOLDERS WILL NOT BE LIABLE FOR ANY DIRECT, INDIRECT,
SPECIAL OR CONSEQUENTIAL DAMAGES ARISING OUT OF ANY USE OF THE
SOFTWARE OR DOCUMENTATION.

The name and trademarks of copyright holders may NOT be used in
advertising or publicity pertaining to the software without
specific, written prior permission. Title to copyright in this
software and any associated documentation will at all times
remain with copyright holders.

~~~~~~~~~~~~~~~~~~~~~~~~~~~~~~~~~~~~~~~~~~~~~~~~~~~~~~~~~~~~~~~~~~~~~~~~~~

*/

var crc32 = {
    table: [
        0x00000000, 0x77073096, 0xee0e612c, 0x990951ba, 0x076dc419, 0x706af48f, 0xe963a535, 0x9e6495a3,
             0x0edb8832, 0x79dcb8a4, 0xe0d5e91e, 0x97d2d988, 0x09b64c2b, 0x7eb17cbd, 0xe7b82d07, 0x90bf1d91,
             0x1db71064, 0x6ab020f2, 0xf3b97148, 0x84be41de, 0x1adad47d, 0x6ddde4eb, 0xf4d4b551, 0x83d385c7,
             0x136c9856, 0x646ba8c0, 0xfd62f97a, 0x8a65c9ec, 0x14015c4f, 0x63066cd9, 0xfa0f3d63, 0x8d080df5,
             0x3b6e20c8, 0x4c69105e, 0xd56041e4, 0xa2677172, 0x3c03e4d1, 0x4b04d447, 0xd20d85fd, 0xa50ab56b,
             0x35b5a8fa, 0x42b2986c, 0xdbbbc9d6, 0xacbcf940, 0x32d86ce3, 0x45df5c75, 0xdcd60dcf, 0xabd13d59,
             0x26d930ac, 0x51de003a, 0xc8d75180, 0xbfd06116, 0x21b4f4b5, 0x56b3c423, 0xcfba9599, 0xb8bda50f,
             0x2802b89e, 0x5f058808, 0xc60cd9b2, 0xb10be924, 0x2f6f7c87, 0x58684c11, 0xc1611dab, 0xb6662d3d,
             0x76dc4190, 0x01db7106, 0x98d220bc, 0xefd5102a, 0x71b18589, 0x06b6b51f, 0x9fbfe4a5, 0xe8b8d433,
             0x7807c9a2, 0x0f00f934, 0x9609a88e, 0xe10e9818, 0x7f6a0dbb, 0x086d3d2d, 0x91646c97, 0xe6635c01,
             0x6b6b51f4, 0x1c6c6162, 0x856530d8, 0xf262004e, 0x6c0695ed, 0x1b01a57b, 0x8208f4c1, 0xf50fc457,
             0x65b0d9c6, 0x12b7e950, 0x8bbeb8ea, 0xfcb9887c, 0x62dd1ddf, 0x15da2d49, 0x8cd37cf3, 0xfbd44c65,
             0x4db26158, 0x3ab551ce, 0xa3bc0074, 0xd4bb30e2, 0x4adfa541, 0x3dd895d7, 0xa4d1c46d, 0xd3d6f4fb,
             0x4369e96a, 0x346ed9fc, 0xad678846, 0xda60b8d0, 0x44042d73, 0x33031de5, 0xaa0a4c5f, 0xdd0d7cc9,
             0x5005713c, 0x270241aa, 0xbe0b1010, 0xc90c2086, 0x5768b525, 0x206f85b3, 0xb966d409, 0xce61e49f,
             0x5edef90e, 0x29d9c998, 0xb0d09822, 0xc7d7a8b4, 0x59b33d17, 0x2eb40d81, 0xb7bd5c3b, 0xc0ba6cad,
             0xedb88320, 0x9abfb3b6, 0x03b6e20c, 0x74b1d29a, 0xead54739, 0x9dd277af, 0x04db2615, 0x73dc1683,
             0xe3630b12, 0x94643b84, 0x0d6d6a3e, 0x7a6a5aa8, 0xe40ecf0b, 0x9309ff9d, 0x0a00ae27, 0x7d079eb1,
             0xf00f9344, 0x8708a3d2, 0x1e01f268, 0x6906c2fe, 0xf762575d, 0x806567cb, 0x196c3671, 0x6e6b06e7,
             0xfed41b76, 0x89d32be0, 0x10da7a5a, 0x67dd4acc, 0xf9b9df6f, 0x8ebeeff9, 0x17b7be43, 0x60b08ed5,
             0xd6d6a3e8, 0xa1d1937e, 0x38d8c2c4, 0x4fdff252, 0xd1bb67f1, 0xa6bc5767, 0x3fb506dd, 0x48b2364b,
             0xd80d2bda, 0xaf0a1b4c, 0x36034af6, 0x41047a60, 0xdf60efc3, 0xa867df55, 0x316e8eef, 0x4669be79,
             0xcb61b38c, 0xbc66831a, 0x256fd2a0, 0x5268e236, 0xcc0c7795, 0xbb0b4703, 0x220216b9, 0x5505262f,
             0xc5ba3bbe, 0xb2bd0b28, 0x2bb45a92, 0x5cb36a04, 0xc2d7ffa7, 0xb5d0cf31, 0x2cd99e8b, 0x5bdeae1d,
             0x9b64c2b0, 0xec63f226, 0x756aa39c, 0x026d930a, 0x9c0906a9, 0xeb0e363f, 0x72076785, 0x05005713,
             0x95bf4a82, 0xe2b87a14, 0x7bb12bae, 0x0cb61b38, 0x92d28e9b, 0xe5d5be0d, 0x7cdcefb7, 0x0bdbdf21,
             0x86d3d2d4, 0xf1d4e242, 0x68ddb3f8, 0x1fda836e, 0x81be16cd, 0xf6b9265b, 0x6fb077e1, 0x18b74777,
             0x88085ae6, 0xff0f6a70, 0x66063bca, 0x11010b5c, 0x8f659eff, 0xf862ae69, 0x616bffd3, 0x166ccf45,
             0xa00ae278, 0xd70dd2ee, 0x4e048354, 0x3903b3c2, 0xa7672661, 0xd06016f7, 0x4969474d, 0x3e6e77db,
             0xaed16a4a, 0xd9d65adc, 0x40df0b66, 0x37d83bf0, 0xa9bcae53, 0xdebb9ec5, 0x47b2cf7f, 0x30b5ffe9,
             0xbdbdf21c, 0xcabac28a, 0x53b39330, 0x24b4a3a6, 0xbad03605, 0xcdd70693, 0x54de5729, 0x23d967bf,
             0xb3667a2e, 0xc4614ab8, 0x5d681b02, 0x2a6f2b94, 0xb40bbe37, 0xc30c8ea1, 0x5a05df1b, 0x2d02ef8d,
    ],

    crc: function(data)
    {
        var crc = 0xffffffff;

        for(var i = 0; i < data.length; i++) {
            var b = data[i];
            crc = (crc >>> 8) ^ this.table[(crc ^ b) & 0xff];
            //crc = this.table[(crc ^ data[i]) & 0xff] ^ (crc >> 8);
        }

        crc = crc ^ 0xffffffff;
        return crc;
    },
};
define("thirdparty/crc32", function(){});

GitLiteWorkerMessages = {
    PROGRESS : 0,
    FINISHED: 1,
    RETRIEVE_OBJECT: 2,
    START: 4,
    OBJECT_RETRIEVED: 5,

    API_CALL_CLONE: 6,
    API_CALL_COMMIT: 7,
    API_CALL_PULL: 8,
    API_CALL_PUSH: 9,
    API_CALL_CHECKOUT: 12,
    API_CALL_BRANCH: 14,
    API_CALL_UNCOMMITTED: 15,
    API_CALL_CURRENT_BRANCH: 16,
    API_CALL_LOCAL_BRANCHES: 17,
    API_CALL_REMOTE_BRANCHES: 18,

    SUCCESS: 10,
    ERROR: 11
};
define("workers/worker_messages", function(){});


define('api',['commands/clone', 'commands/commit', 'commands/init', 'commands/pull', 'commands/push', 'commands/branch', 'commands/checkout', 'commands/conditions', 'objectstore/file_repo', 'formats/smart_http_remote', 'utils/errors', 'thirdparty/2.2.0-sha1', 'thirdparty/crc32', "workers/worker_messages"], function(clone, commit, init, pull, push, branch, checkout, Conditions, FileObjectStore, SmartHttpRemote, errutils){

    /** @exports GitApi */
    var api = {

        /** @desc Indicates an unexpected error in the HTML5 file system. */
        FILE_IO_ERROR: errutils.FILE_IO_ERROR,
        /** @desc Indicates an unexpected ajax error when trying to make a request */
        AJAX_ERROR: errutils.AJAX_ERROR,
        /** @desc trying to clone into a non-empty directory */
        CLONE_DIR_NOT_EMPTY: errutils.CLONE_DIR_NOT_EMPTY,
        /** @desc Trying to clone into directory that contains a .git directory that already contains objects */
        CLONE_GIT_DIR_IN_USE: errutils.CLONE_GIT_DIR_IN_USE,
        /** @desc No branch found with the name given.  */
        REMOTE_BRANCH_NOT_FOUND: errutils.REMOTE_BRANCH_NOT_FOUND,
        /** @desc A pull was attempted that would require a non-fast-forward. The API only supports fast forward merging at the moment. */
        PULL_NON_FAST_FORWARD: errutils.PULL_NON_FAST_FORWARD,
        /** @desc A pull was attempted but the local git repo is up to date */
        PULL_UP_TO_DATE: errutils.PULL_UP_TO_DATE,
        /** @desc A commit was attempted but the local git repo has no new changes to commit */
        COMMIT_NO_CHANGES: errutils.COMMIT_NO_CHANGES,
        /** @desc A push was attempted but the remote repo is up to date. */
        PUSH_NO_CHANGES: errutils.PUSH_NO_CHANGES,
        /** @desc A push was attempted but the remote has new commits that the local repo doesn't know about.
         * You would normally do a pull and merge remote changes first. Unfortunately, this isn't possible with this API.
         * As a workaround, you could create and checkout a new branch and then do a push. */
        PUSH_NON_FAST_FORWARD: errutils.PUSH_NON_FAST_FORWARD,
        /** @desc Indicates an unexpected problem retrieving objects */
        OBJECT_STORE_CORRUPTED: errutils.OBJECT_STORE_CORRUPTED,
        /** @desc A pull was attempted with uncommitted changed in the working copy */
        UNCOMMITTED_CHANGES: errutils.UNCOMMITTED_CHANGES,
        /** @desc 401 when attempting to make a request. */
        HTTP_AUTH_ERROR: errutils.HTTP_AUTH_ERROR,

        /** @desc The branch doesn't follow valid git branch naming rules. */
        BRANCH_NAME_NOT_VALID: errutils.BRANCH_NAME_NOT_VALID,
        /** @desc Trying to push a repo without a valid remote.
         * This can happen if it's a first push to blank repo and a url wasn't specified as one of the options. */
        PUSH_NO_REMOTE: errutils.PUSH_NO_REMOTE,

        /**
         * Clones a remote git repo into a local HTML5 DirectoryEntry. It only requests a single branch. This will either
         * be the branch specified or the HEAD at specified url. You can also specify the depth of the clone. It's recommended
         * that a depth of 1 always be given since the api does not currently give a way
         * to access the commit history of a repo.
         *
         * @param {Object} options
         * @param {DirectoryEntry} options.dir an HTML5 DirectoryEntry to clone the repo into
         * @param {String} [options.branch=HEAD] the name of the remote branch to clone.
         * @param {String} options.url the url of the repo to clone from
         * @param {Number} [options.depth] the depth of the clone. Equivalent to the --depth option from git-clone
         * @param {String} [options.username] User name to authenticate with if the repo supports basic auth
         * @param {String} [options.password] password to authenticate with if the repo supports basic auth
         * @param {progressCallback} [options.progress] callback that gets notified of progress events.
         * @param {successCallback} success callback that gets notified after the clone is completed successfully
         * @param {errorCallback} [error] callback that gets notified if there is an error
         */
        clone : function(options, success, error){
            var objectStore = new FileObjectStore(options.dir);
            objectStore.init(function(){

                clone({
                        dir: options.dir,
                        branch: options.branch,
                        objectStore: objectStore,
                        url: options.url,
                        depth: options.depth,
                        progress: options.progress,
                        username: options.username,
                        password: options.password
                    },
                    success, error);

            }, error);
        },
        /**
         * Does a pull from the url the local repo was cloned from. Will only succeed for fast-forward pulls.
         * If a merge is required, it calls the error callback
         *
         * @param {Object} options
         * @param {DirectoryEntry} options.dir an HTML5 DirectoryEntry that contains a local git repo to pull updates into
         * @param {String} [options.username] User name to authenticate with if the repo supports basic auth
         * @param {String} [options.password] password to authenticate with if the repo supports basic auth
         * @param {progressCallback} [options.progress] callback that gets notified of progress events.
         * @param {successCallback} success callback that gets notified after the pull is completed successfully.
         * @param {errorCallback} [error] callback that gets notified if there is an error
         */
        pull : function(options, success, error){
            var objectStore = new FileObjectStore(options.dir);
            objectStore.init(function(){

                pull({
                        dir: options.dir,
                        objectStore: objectStore,
                        username: options.username,
                        password: options.password,
                        progress: options.progress
                    },
                    success, error);

            }, error);
        },
        /**
         * Looks for changes in the working directory since the last commit and adds them to the local git repo history. Some caveats
         *
         *  <ul>
         *  <li>This is does an implicit "git add" of all changes including previously untracked files.</li>
         *  <li>A Tree created by this command will only have two file modes: 40000 for folders (subtrees) and 100644 for files (blobs).</li>
         *  <li>Ignores any rules in .gitignore</li>
         *  </ul>
         *
         * @param {Object} options
         * @param {DirectoryEntry} options.dir an HTML5 DirectoryEntry to look for changes and commit them to the .git subdirectory in the same driectory
         * @param {String} options.name The name that will appear in the commit log as the name of the author and committer.
         * @param {String} options.email The email that will appear in the commit log as the email of the author and committer.
         * @param {String} options.commitMsg The message that will appear in the commit log
         * @param {successCallback} success callback that gets notified after the commit is completed successfully.
         * @param {errorCallback} [error] callback that gets notified if there is an error
         *
         */
        commit : function(options, success, error){
            var objectStore = new FileObjectStore(options.dir);
            objectStore.init(function(){

                commit({
                            dir: options.dir,
                            username: options.name,
                            email: options.email,
                            commitMsg: options.commitMsg,
                            objectStore: objectStore
                        }, success, error);
            }, error);
        },
        /**
         * Pushes local commits to a remote repo. This is usually the remote repo the local repo was cloned from. It can also be
         * the initial push to a blank repo.
         *
         * @param {Object} options
         * @param {DirectoryEntry} options.dir an HTML5 DirectoryEntry to push changes from
         * @param {String} [options.url] the remote url to push changes to. This defaults to the url the repo was cloned from.
         * @param {String} [options.username] User name to authenticate with if the repo supports basic auth
         * @param {String} [options.password] password to authenticate with if the repo supports basic auth
         * @param {progressCallback} [options.progress] callback that gets notified of progress events.
         * @param {successCallback} success callback that gets notified after the push is completed successfully.
         * @param {errorCallback} [error] callback that gets notified if there is an error
         */
        push : function(options, success, error){
            var objectStore = new FileObjectStore(options.dir);
            objectStore.init(function(){
                push({
                        objectStore: objectStore,
                        dir: options.dir,
                        url: options.url,
                        username: options.username,
                        password: options.password,
                        progress: options.progress
                    },
                    success, error);
            }, error);
        },
        /**
         * Creates a local branch. You will need to call the checkout api command to check it out.
         *
         * @param {Object} options
         * @param {DirectoryEntry} options.dir an HTML5 DirectoryEntry that contains a local git repo
         * @param {String} options.branch Name of the branch to create
         * @param {successCallback} success callback that gets notified after the push is completed successfully.
         * @param {errorCallback} [error] callback that gets notified if there is an error
         *
         */
        branch: function(options, success, error){
            var objectStore = new FileObjectStore(options.dir);
            objectStore.init(function(){
                branch({
                    objectStore: objectStore,
                    dir: options.dir,
                    branch: options.branch
                }, success, error);
            }, error);

        },
        /**
         * Checks out a local branch.
         *
         * @param {Object} options
         * @param {DirectoryEntry} options.dir an HTML5 DirectoryEntry that contains a local git repo
         * @param {String} options.branch Name of the branch to checkout
         * @param {successCallback} success callback that gets notified after the push is completed successfully.
         * @param {errorCallback} [error] callback that gets notified if there is an error
         */
        checkout: function(options, success, error){
            var objectStore = new FileObjectStore(options.dir);
            objectStore.init(function(){
                checkout({
                    objectStore: objectStore,
                    dir: options.dir,
                    branch: options.branch
                }, success, error);
            }, error);
        },

        /**
         * Looks in the working directory for uncommitted changes. This is faster than attempting a
         * commit and having it fail.
         *
         * @param {Object} options
         * @param {DirectoryEntry} options.dir an HTML5 DirectoryEntry that contains a local git repo
         * @param {successCallback} success callback that gets notified after the push is completed successfully.
         * @param {errorCallback} [error] callback that gets notified if there is an error
         */
        checkForUncommittedChanges: function(options, success, error){
            var objectStore = new FileObjectStore(options.dir);
            objectStore.init(function(){
                Conditions.checkForUncommittedChanges(options.dir, objectStore, success, error);
            }, error);
        },
        /**
         * Retrieves the name of the currently checked out local branch .
         *
         * @param {Object} options
         * @param {DirectoryEntry} options.dir an HTML5 DirectoryEntry that contains a local git repo
         * @param {successCallback} success callback that gets notified after the push is completed successfully.
         * @param {errorCallback} [error] callback that gets notified if there is an error
         */
        getCurrentBranch : function(options, success, error){
            var objectStore = new FileObjectStore(options.dir);
            objectStore.init(function(){
                objectStore.getHeadRef(function(ref){
                    success(ref.substring('refs/heads/'.length));
                });
            }, error);
        },
        /**
         * Gets a list of all local branches.
         *
         * @param {Object} options
         * @param {DirectoryEntry} options.dir an HTML5 DirectoryEntry that contains a local git repo
         * @param {successCallback} success callback that gets notified after the push is completed successfully.
         * @param {errorCallback} [error] callback that gets notified if there is an error
         */
        getLocalBranches : function(options, success, error){
            var objectStore = new FileObjectStore(options.dir);
            objectStore.init(function(){
                objectStore.getAllHeads(success);
            }, error);
        },
        /**
         * Gets a list of all remote branches.
         *
         * @param {Object} options
         * @param {String} options.url url of a remote git repo
         * @param {String} [options.username] User name to authenticate with if the repo supports basic auth
         * @param {String} [options.password] password to authenticate with if the repo supports basic auth
         * @param {successCallback} success callback that gets notified after the push is completed successfully.
         * @param {errorCallback} [error] callback that gets notified if there is an error
         */
        getRemoteBranches : function(options, success, error){
            var remote = SmartHttpRemote(null, null, options.url, options.username, options.password, error);
            remote.fetchRefs(function(refs){
                var remoteBranches = [];
                refs.forEach(function(ref){
                    if (ref.name.indexOf('refs/heads/') == 0){
                        remoteBranches.push(ref.name.substring('refs/heads/'.length));
                    }
                });
                success(remoteBranches);
            });
        }

        /**
         * error callback that gets notified if there is an error
         * @callback errorCallback
         * @param {Object} err Error data object
         * @param {Number} err.type The type of error. Should be one of the error constants in the api like {@link FILE_IO_ERROR}
         * @param {String} err.msg An explanation of the error in English.
         */

         /**
         * progress callback that gets notified of the progress of various operaions
         * @callback progressCallback
         * @param {Object} progress Progress data object
         * @param {Number} progress.pct a number between 1-100 that indicates the percentage of the operation that is complete.
         * @param {String} progress.msg An description of the current state of the operation in English.
         */

         /**
          * success callback that gets notified when an operation completes successfully.
          * @callback successCallback
          */

    }
    return api;
});    //The modules for your project will be inlined above
    //this snippet. Ask almond to synchronously require the
    //module value for 'main' here and return it as the
    //value to use for the public API for the built file.
    return require('api');
}));<|MERGE_RESOLUTION|>--- conflicted
+++ resolved
@@ -2847,146 +2847,7 @@
     return checkout;
 });
 
-
-<<<<<<< HEAD
 define('objectstore/file_repo',['formats/pack', 'formats/pack_index', 'utils/file_utils', 'utils/errors'], function(Pack, PackIndex, fileutils, errutils){
-=======
-        Blob: function(sha, data) {
-            this.type = "blob"
-            this.sha = sha
-            this.data = data
-            this.toString = function() {
-                return data
-            }
-        },
-
-        Tree: function(sha, buf) {
-            var data = new Uint8Array(buf);
-            var treeEntries = [];
-
-            var idx = 0;
-            while (idx < data.length) {
-                var entryStart = idx;
-                while (data[idx] != 0) {
-                    if (idx >= data.length) {
-                        throw Error("object is not a tree");
-                    }
-                    idx++;
-                }
-                var isBlob = data[entryStart] == 49; // '1' character
-                var nameStr = utils.bytesToString(data.subarray(entryStart + (isBlob ? 7 : 6), idx++));
-                nameStr = decodeURIComponent(escape(nameStr));
-                var entry = {
-                    isBlob: isBlob,
-                    name: nameStr,
-                    sha: data.subarray(idx, idx + 20)
-                };
-                treeEntries.push(entry);
-                idx += 20;
-            }
-            this.entries = treeEntries;
-
-            var sorter = function(a, b) {
-                var nameA = a.name,
-                    nameB = b.name;
-                if (nameA < nameB) //sort string ascending
-                    return -1;
-                if (nameA > nameB)
-                    return 1;
-                return 0;
-            }
-            this.sortEntries = function() {
-                this.entries.sort(sorter);
-            }
-        },
-
-        Commit: function(sha, data) {
-            this.type = "commit"
-            this.sha = sha
-            this.data = data
-
-            var lines = data.split("\n")
-            this.tree = lines[0].split(" ")[1]
-            var i = 1
-            this.parents = []
-            while (lines[i].slice(0, 6) === "parent") {
-                this.parents.push(lines[i].split(" ")[1])
-                i += 1
-            }
-
-            var parseAuthor = function(line) {
-                var match = /^(.*) <(.*)> (\d+) (\+|\-)\d\d\d\d$/.exec(line)
-                var result = {}
-
-                result.name = match[1]
-                result.email = match[2]
-                result.timestamp = parseInt(match[3])
-                result.date = new Date(result.timestamp * 1000)
-                return result
-            }
-
-            var authorLine = lines[i].replace("author ", "")
-            this.author = parseAuthor(authorLine)
-
-            var committerLine = lines[i + 1].replace("committer ", "")
-            this.committer = parseAuthor(committerLine)
-
-            if (lines[i + 2].split(" ")[0] == "encoding") {
-                this.encoding = lines[i + 2].split(" ")[1]
-            }
-            this.message = _(lines.slice(i + 2, lines.length)).select(function(line) {
-                return line !== ""
-            }).join("\n")
-
-            this.toString = function() {
-                var str = "commit " + sha + "\n"
-                str += "Author: " + this.author.name + " <" + this.author.email + ">\n"
-                str += "Date:   " + this.author.date + "\n"
-                str += "\n"
-                str += this.message
-                return str
-            }
-        },
-
-        Tag: function(sha, data) {
-            this.type = "tag"
-            this.sha = sha
-            this.data = data
-        },
-
-        RawLooseObject: function(buf) {
-
-            var header, i, data;
-            var funcName;
-            if (buf instanceof ArrayBuffer) {
-                var data = new Uint8Array(buf);
-                var headChars = [];
-                i = 0;
-                for (; i < data.length; i++) {
-                    if (data[i] != 0)
-                        headChars.push(String.fromCharCode(data[i]));
-                    else
-                        break;
-                }
-                header = headChars.join('');
-                funcName = 'subarray';
-            } else {
-                data = buf;
-                i = buf.indexOf('\0');
-                header = buf.substring(0, i);
-                funcName = 'substring';
-            }
-            var parts = header.split(' ');
-            this.type = map[parts[0]];
-            this.size = parseInt(parts[1]);
-            // move past nul terminator but keep zlib header
-            this.data = data[funcName](i + 1);
-        }
-    }
-    return GitObjects;
-});
-define('objectstore/file_repo',['formats/pack', 'formats/pack_index', 'objectstore/objects', 'utils/errors'], function(Pack, PackIndex, GitObjects, errutils){
->>>>>>> 37bbf617
 
 	String.prototype.endsWith = function(suffix){
     	return this.lastIndexOf(suffix) == (this.length - suffix.length);
